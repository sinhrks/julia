--- conflicted
+++ resolved
@@ -228,11 +228,7 @@
 function worker_id_from_socket(s)
     global PGRP
     for i=1:nprocs()
-<<<<<<< HEAD
-        w = PGRP.workers[i]
-=======
         w = worker_from_id(i)
->>>>>>> 14b8f8ca
         if isa(w,Worker)
             if is(s, w.socket) || is(s, w.sendbuf)
                 return i
@@ -245,11 +241,6 @@
     end
     return -1
 end
-<<<<<<< HEAD
- 
-worker_from_id(id) = PGRP.workers[id]
-=======
->>>>>>> 14b8f8ca
 
 # establish a Worker connection for processes that connected to us
 function _jl_identify_socket(otherid, sock)
