--- conflicted
+++ resolved
@@ -733,16 +733,8 @@
 
 // printing -------------------------------------------------------------------
 
-<<<<<<< HEAD
-DLLEXPORT void jl_print_array_uint8(uv_stream_t *s, jl_array_t *b)
-{
-    ios_write(s, (char*)b->data, b->length);
-}
 
 DLLEXPORT void jl_print_symbol(uv_stream_t *s, jl_sym_t *sym)
-=======
-DLLEXPORT void jl_print_symbol(ios_t *s, jl_sym_t *sym)
->>>>>>> 535a73cf
 {
     ios_puts(s,sym->name, s);
 }
