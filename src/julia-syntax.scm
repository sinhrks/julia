;; allow (:: T) => (:: #gensym T) in formal argument lists
(define (fill-missing-argname a)
  (if (and (pair? a) (eq? (car a) '|::|) (null? (cddr a)))
      `(|::| ,(gensy) ,(cadr a))
      a))
(define (fix-arglist l)
  (if (any vararg? (butlast l))
      (error "invalid ... on non-final argument"))
  (map (lambda (a)
         (cond ((and (pair? a) (eq? (car a) 'kw))
                `(kw ,(fill-missing-argname (cadr a)) ,(caddr a)))
               ((and (pair? a) (eq? (car a) '...))
                `(... ,(fill-missing-argname (cadr a))))
               (else
                (fill-missing-argname a))))
       l))

(define (effect-free? e)
  (or (not (pair? e)) (jlgensym? e) (sym-dot? e) (quoted? e) (equal? e '(null))))

; make an expression safe for multiple evaluation
; for example a[f(x)] => (temp=f(x); a[temp])
; retuns a pair (expr . assignments)
; where 'assignments' is a list of needed assignment statements
(define (remove-argument-side-effects e)
  (let ((a '()))
    (cond
     ((and (decl? e) (symbol? (cadr e)))
      (cons (cadr e) (list e)))
     ((not (pair? e))
      (cons e '()))
     (else
      (cons (map (lambda (x)
                   (cond
                    ((and (decl? x) (symbol? (cadr x)))
                     (set! a (cons x a))
                     (cadr x))
                    ((not (effect-free? x))
                     (let ((g (make-jlgensym)))
                       (if (or (eq? (car x) '...) (eq? (car x) '&))
                           (if (and (pair? (cadr x))
                                    (not (quoted? (cadr x))))
                               (begin (set! a (cons `(= ,g ,(cadr x)) a))
                                      `(,(car x) ,g))
                               x)
                           (begin (set! a (cons `(= ,g ,x) a))
                                  g))))
                    (else
                     x)))
                 e)
            (reverse a))))))

(define (expand-update-operator- op lhs rhs declT)
  (let ((e (remove-argument-side-effects lhs)))
    `(block ,@(cdr e)
            ,(if (null? declT)
                 `(= ,(car e) (call ,op ,(car e) ,rhs))
                 `(= ,(car e) (call ,op (:: ,(car e) ,(car declT)) ,rhs))))))

(define (expand-update-operator op lhs rhs . declT)
  (cond ((and (pair? lhs) (eq? (car lhs) 'ref))
         ;; expand indexing inside op= first, to remove "end" and ":"
         (let* ((ex (partially-expand-ref lhs))
                (stmts (butlast (cdr ex)))
                (refex (last    (cdr ex)))
                (nuref `(ref ,(caddr refex) ,@(cdddr refex))))
           `(block ,@stmts
                   ,(expand-update-operator- op nuref rhs declT))))
        ((and (pair? lhs) (eq? (car lhs) '|::|))
         ;; (+= (:: x T) rhs)
         (let ((e (remove-argument-side-effects (cadr lhs)))
               (T (caddr lhs)))
           `(block ,@(cdr e)
                   ,(expand-update-operator op (car e) rhs T))))
        (else
         (expand-update-operator- op lhs rhs declT))))

(define (partially-expand-ref e)
  (let ((a    (cadr e))
        (idxs (cddr e)))
    (let* ((reuse (and (pair? a)
                       (contains (lambda (x)
                                   (or (eq? x 'end)
                                       (eq? x ':)
                                       (and (pair? x)
                                            (eq? (car x) ':))))
                                 idxs)))
           (arr   (if reuse (make-jlgensym) a))
           (stmts (if reuse `((= ,arr ,a)) '())))
      (receive
       (new-idxs stuff) (process-indexes arr idxs)
       `(block
         ,@(append stmts stuff)
         (call getindex ,arr ,@new-idxs))))))

;; accumulate a series of comparisons, with the given "and" constructor,
;; exit criteria, and "take" function that consumes part of a list,
;; returning (expression . rest)
(define (comp-accum e make-and done? take)
  (let loop ((e e)
             (expr '()))
    (if (done? e) (cons expr e)
        (let ((ex_rest (take e)))
          (loop (cdr ex_rest)
                (if (null? expr)
                    (car ex_rest)
                    (make-and expr (car ex_rest))))))))

(define (add-init arg arg2 expr)
  (if (eq? arg arg2) expr
      `(block (= ,arg2 ,arg) ,expr)))

;; generate a comparison from e.g. (a < b ...)
;; returning (expr . rest)
(define (compare-one e)
  (let* ((arg   (caddr e))
         (arg2  (if (and (pair? arg)
                         (pair? (cdddr e)))
                    (make-jlgensym) arg)))
    (if (and (not (dotop? (cadr e)))
             (length> e 5)
             (pair? (cadddr (cdr e)))
             (dotop? (cadddr (cddr e))))
        ;; look ahead: if the 2nd argument of the next comparison is also
        ;; an argument to an eager (dot) op, make sure we don't skip the
        ;; initialization of its variable by short-circuiting
        (let ((s (make-jlgensym)))
          (cons `(block
                  ,@(if (eq? arg arg2) '() `((= ,arg2 ,arg)))
                  (= ,s ,(cadddr (cdr e)))
                  (call ,(cadr e) ,(car e) ,arg2))
                (list* arg2 (cadddr e) s (cddddr (cdr e)))))
        (cons
         (add-init arg arg2
                   `(call ,(cadr e) ,(car e) ,arg2))
         (cons arg2 (cdddr e))))))

;; convert a series of scalar comparisons into && expressions
(define (expand-scalar-compare e)
  (comp-accum e
              (lambda (a b) `(&& ,a ,b))
              (lambda (x) (or (not (length> x 2)) (dotop? (cadr x))))
              compare-one))

;; convert a series of scalar and vector comparisons into & calls,
;; combining as many scalar comparisons as possible into short-circuit
;; && sequences.
(define (expand-vector-compare e)
  (comp-accum e
              (lambda (a b) `(call & ,a ,b))
              (lambda (x) (not (length> x 2)))
              (lambda (e)
                (if (dotop? (cadr e))
                    (compare-one e)
                    (expand-scalar-compare e)))))

(define (expand-compare-chain e)
  (car (expand-vector-compare e)))

;; return the appropriate computation for an `end` symbol for indexing
;; the array `a` in the `n`th index.
;; `tuples` are a list of the splatted arguments that precede index `n`
;; `last` = is this last index?
;; returns a call to endof(a), trailingsize(a,n), or size(a,n)
(define (end-val a n tuples last)
  (if (null? tuples)
      (if last
          (if (= n 1)
              `(call (top endof) ,a)
              `(call (top trailingsize) ,a ,n))
          `(call (top size) ,a ,n))
      (let ((dimno `(call (top +) ,(- n (length tuples))
                          ,.(map (lambda (t) `(call (top length) ,t))
                                 tuples))))
        (if last
            `(call (top trailingsize) ,a ,dimno)
            `(call (top size) ,a ,dimno)))))

; replace `end` for the closest ref expression, so doesn't go inside nested refs
(define (replace-end ex a n tuples last)
  (cond ((eq? ex 'end)                (end-val a n tuples last))
        ((or (atom? ex) (quoted? ex)) ex)
        ((eq? (car ex) 'ref)
         ;; inside ref only replace within the first argument
         (list* 'ref (replace-end (cadr ex) a n tuples last)
                (cddr ex)))
        (else
         (cons (car ex)
               (map (lambda (x) (replace-end x a n tuples last))
                    (cdr ex))))))

;; go through indices and replace the `end` symbol
;; a = array being indexed, i = list of indexes
;; returns (values index-list stmts) where stmts are statements that need
;; to execute first.
(define (process-indexes a i)
  (let loop ((lst i)
             (n   1)
             (stmts '())
             (tuples '())
             (ret '()))
    (if (null? lst)
        (values (reverse ret) (reverse stmts))
        (let ((idx  (car lst))
              (last (null? (cdr lst))))
          (if (and (pair? idx) (eq? (car idx) '...))
              (if (symbol-like? (cadr idx))
                  (loop (cdr lst) (+ n 1)
                        stmts
                        (cons (cadr idx) tuples)
                        (cons `(... ,(replace-end (cadr idx) a n tuples last))
                              ret))
                  (let ((g (make-jlgensym)))
                    (loop (cdr lst) (+ n 1)
                          (cons `(= ,g ,(replace-end (cadr idx) a n tuples last))
                                stmts)
                          (cons g tuples)
                          (cons `(... ,g) ret))))
              (loop (cdr lst) (+ n 1)
                    stmts tuples
                    (cons (replace-end idx a n tuples last) ret)))))))

;; GF method does not need to keep decl expressions on lambda args
;; except for rest arg
(define (method-lambda-expr argl body)
  (let ((argl (map (lambda (x)
                     (if (vararg? x)
                         (make-decl (arg-name x) (arg-type x))
                         (if (varargexpr? x)
                             (if (pair? (caddr x))
                                 x
                                 `(|::| ,(arg-name x) (curly Vararg Any)))
                             (arg-name x))))
                   argl)))
    `(lambda ,argl
       (scope-block ,body))))

(define (symbols->typevars sl upperbounds bnd)
  (let ((bnd (if bnd '(true) '())))
    (if (null? upperbounds)
        (map (lambda (x)    `(call (top TypeVar) ',x ,@bnd)) sl)
        (map (lambda (x ub) `(call (top TypeVar) ',x ,ub ,@bnd)) sl upperbounds))))

(define (sparam-name sp)
  (cond ((symbol? sp)
         sp)
        ((and (length= sp 3)
              (eq? (car sp) '|<:|)
              (symbol? (cadr sp)))
         (cadr sp))
        (else (error "malformed type parameter list"))))

(define (sparam-name-bounds sparams names bounds)
  (cond ((null? sparams)
         (values (reverse names) (reverse bounds)))
        ((symbol? (car sparams))
         (sparam-name-bounds (cdr sparams) (cons (car sparams) names)
                             (cons '(top Any) bounds)))
        ((and (length= (car sparams) 3)
              (eq? (caar sparams) '|<:|)
              (symbol? (cadar sparams)))
         (sparam-name-bounds (cdr sparams) (cons (cadr (car sparams)) names)
                             (cons (caddr (car sparams)) bounds)))
        (else
         (error "malformed type parameter list"))))

(define (method-expr-name m) (cadr m))

(define (unwrap-getfield-expr e)
  (if (and (length= e 4) (eq? (car e) 'call) (equal? (cadr e) '(top getfield)))
      (cadr (last e))
      e))

(define (method-expr-static-parameters m)
  (if (eq? (car (caddr m)) 'block)
      (map (lambda (x)
	     (cadr (caddr (caddr x))))
	   (butlast (cdr (caddr m))))
      '()))

(define (sym-ref? e)
  (or (symbol? e)
      (and (length= e 3) (eq? (car e) '|.|)
           (or (atom? (cadr e)) (sym-ref? (cadr e)))
           (pair? (caddr e)) (memq (car (caddr e)) '(quote inert))
           (symbol? (cadr (caddr e))))))

;; convert final (... x) to (curly Vararg x)
(define (dots->vararg a)
  (if (null? a) a
      (let ((head (butlast a))
	    (las  (last a)))
	(if (vararg? las)
	    `(,@head (curly Vararg ,(cadr las)))
	    `(,@head ,las)))))

(define (method-def-expr- name sparams argl body isstaged)
  (receive
   (names bounds) (sparam-name-bounds sparams '() '())
   (begin
     (let ((anames (llist-vars argl)))
       (if (has-dups anames)
           (error "function argument names not unique"))
       (if (has-dups names)
           (error "function static parameter names not unique"))
       (if (any (lambda (x) (memq x names)) anames)
           (error "function argument and static parameter names must be distinct")))
     ;; TODO: this is currently broken by the code in closure-convert that
     ;; puts a lowered method name expression back into a front-end AST
     #;(if (not (sym-ref? name))
         (error (string "invalid method name \"" (deparse name) "\"")))
     (let* ((types (llist-types argl))
            (body  (method-lambda-expr argl body))
            (mdef
             (if (null? sparams)
                 `(method ,name (call (top svec) (curly Tuple ,@(dots->vararg types)) (call (top svec)))
                          ,body ,isstaged)
                 (let* ((gss (map (lambda (x) (make-jlgensym)) names))
                        (renames (map cons names gss)))
                   `(method ,name
                            (block
                             ,@(map make-assignment gss (symbols->typevars names bounds #t))
                             (call (top svec) (curly Tuple ,@(dots->vararg
                                                              (map (lambda (x) (rename-vars x renames))
                                                                   types)))
                                   (call (top svec) ,@gss)))
                            ,body ,isstaged)))))
       (if (and (symbol? name) (not (eq? name 'call)))
           `(block (method ,name)  ;; first make sure is initialized
                   ,mdef
                   ,name)          ;; return function
           mdef)))))

(define (const-default? x)
  (or (number? x) (string? x) (char? x) (and (pair? x) (memq (car x) '(quote inert)))))

(define (keywords-method-def-expr name sparams argl body isstaged)
  (let* ((kargl (cdar argl))  ;; keyword expressions (= k v)
         (pargl (cdr argl))   ;; positional args
         (body  (if (and (pair? body) (eq? (car body) 'block))
                    body
                    `(block ,body)))
         (ftype (decl-type (car pargl)))
         ;; 1-element list of vararg argument, or empty if none
         (vararg (let ((l (if (null? pargl) '() (last pargl))))
                   (if (vararg? l)
                       (list l) '())))
         ;; positional args without vararg
         (pargl (if (null? vararg) pargl (butlast pargl)))
         ;; keywords glob
         (restkw (let ((l (last kargl)))
                   (if (vararg? l)
                       (list (cadr l)) '())))
         (kargl (if (null? restkw) kargl (butlast kargl)))
         ;; the keyword::Type expressions
         (vars     (map cadr kargl))
         ;; keyword default values
         (vals     (map caddr kargl))
         ;; just the keyword names
         (keynames (map decl-var vars))
         ;; do some default values depend on other keyword arguments?
         (ordered-defaults (any (lambda (v) (contains
                                             (lambda (x) (eq? x v))
                                             vals))
                                keynames))
         ;; 1-element list of function's line number node, or empty if none
         (lno  (if (and (pair? (cdr body))
                        (pair? (cadr body)) (eq? (caadr body) 'line))
                   (list (cadr body))
                   '()))
         ;; body statements, minus line number node
         (stmts (if (null? lno) (cdr body) (cddr body)))
         (positional-sparams
          (filter (lambda (s)
                    (let ((name (if (symbol? s) s (cadr s))))
                      (or (expr-contains-eq name (cons 'list pargl))
                          (and (pair? vararg) (expr-contains-eq name (car vararg)))
                          (not (expr-contains-eq name (cons 'list kargl))))))
                  sparams))
         (keyword-sparams
          (filter (lambda (s)
                    (let ((name (if (symbol? s) s (cadr s))))
                      (not (expr-contains-eq name (cons 'list positional-sparams)))))
                  sparams))
         (keyword-sparam-names
          (map (lambda (s) (if (symbol? s) s (cadr s))) keyword-sparams)))
    (let ((kw (gensy)) (i (gensy)) (ii (gensy)) (elt (gensy)) (rkw (gensy))
          (mangled (symbol (string "#" (undot-name name) "#"
				   (string (current-julia-module-counter)))))
          (flags (map (lambda (x) (gensy)) vals)))
      `(block
        ;; call with no keyword args
        ,(method-def-expr-
          name positional-sparams (append pargl vararg)
          `(block
            ,(if (null? lno)
                 `(line 0 || ||)
                 (append (car lno) '(||)))
            ,@(if (not ordered-defaults)
                  '()
                  (map make-assignment keynames vals))
            ;; call mangled(vals..., [rest_kw ,]pargs..., [vararg]...)
            (return (call ,mangled
                          ,@(if ordered-defaults keynames vals)
                          ,@(if (null? restkw) '() '((cell1d)))
                          ,@(map arg-name pargl)
                          ,@(if (null? vararg) '()
                                (list `(... ,(arg-name (car vararg))))))))
          #f)

        ;; call with keyword args pre-sorted - original method code goes here
        ,(method-def-expr-
          mangled sparams
          `((|::| ,mangled (call (top typeof) ,mangled)) ,@vars ,@restkw ,@pargl ,@vararg)
          `(block
            ,@(if (null? lno) '()
                  ;; TODO jb/functions get a better `name` for functions specified by type
                  (list (append (car lno) (list (undot-name name)))))
            ,@stmts) isstaged)

        ;; call with unsorted keyword args. this sorts and re-dispatches.
        ,(method-def-expr-
          name
          (filter ;; remove sparams that don't occur, to avoid printing the warning twice
           (lambda (s) (let ((name (if (symbol? s) s (cadr s))))
                         (expr-contains-eq name (cons 'list argl))))
           positional-sparams)
          `((|::| ,(gensy) (call (|.| Core 'kwftype) ,ftype)) (:: ,kw (top Array)) ,@pargl ,@vararg)
          `(block
            (line 0 || ||)
            ;; initialize keyword args to their defaults, or set a flag telling
            ;; whether this keyword needs to be set.
            ,@(map (lambda (name dflt flag)
                     (if (const-default? dflt)
                         `(= ,name ,dflt)
                         `(= ,flag true)))
                   keynames vals flags)
            ,@(if (null? restkw) '()
                  `((= ,rkw (cell1d))))
            ;; for i = 1:(length(kw)>>1)
            (for (= ,i (: 1 (call (top >>) (call (top length) ,kw) 1)))
                 (block
                  ;; ii = i*2 - 1
                  (= ,ii (call (top -) (call (top *) ,i 2) 1))
                  (= ,elt (call (top arrayref) ,kw ,ii))
                  ,(foldl (lambda (kvf else)
                            (let* ((k    (car kvf))
                                   (rval0 `(call (top arrayref) ,kw
                                                 (call (top +) ,ii 1)))
                                   ;; note: if the "declared" type of a KW arg
                                   ;; includes something from keyword-sparam-names,
                                   ;; then don't assert it here, since those static
                                   ;; parameters don't have values yet.
                                   ;; instead, the type will be picked up when the
                                   ;; underlying method is called.
                                   (rval (if (and (decl? k)
                                                  (not (any (lambda (s)
                                                              (expr-contains-eq s (caddr k)))
                                                            keyword-sparam-names)))
                                             `(call (top typeassert)
                                                    ,rval0
                                                    ,(caddr k))
                                             rval0)))
                              ;; if kw[ii] == 'k; k = kw[ii+1]::Type; end
                              `(if (comparison ,elt === (quote ,(decl-var k)))
                                   (block
                                    (= ,(decl-var k) ,rval)
                                    ,@(if (not (const-default? (cadr kvf)))
                                          `((= ,(caddr kvf) false))
                                          '()))
                                   ,else)))
                          (if (null? restkw)
                              ;; if no rest kw, give error for unrecognized
                              `(call (top kwerr) ,elt)
                              ;; otherwise add to rest keywords
                              `(ccall 'jl_cell_1d_push Void (tuple Any Any)
                                      ,rkw (tuple ,elt
                                                  (call (top arrayref) ,kw
                                                        (call (top +) ,ii 1)))))
                          (map list vars vals flags))))
            ;; set keywords that weren't present to their default values
            ,@(apply append
                     (map (lambda (name dflt flag)
                            (if (const-default? dflt)
                                '()
                                `((if ,flag (= ,name ,dflt)))))
                          keynames vals flags))
            ;; finally, call the core function
            (return (call ,mangled
                          ,@keynames
                          ,@(if (null? restkw) '() (list rkw))
                          ,@(map arg-name pargl)
                          ,@(if (null? vararg) '()
                                (list `(... ,(arg-name (car vararg))))))))
          #f)
        ;; return primary function
        ,name))))

(define (optional-positional-defs name sparams req opt dfl body isstaged overall-argl . kw)
  ;; prologue includes line number node and eventual meta nodes
  (let ((prologue (if (pair? body)
                       (take-while (lambda (e)
                                     (and (pair? e) (or (eq? (car e) 'line) (eq? (car e) 'meta))))
                                   (cdr body))
                       '())))
  `(block
    ,@(map (lambda (n)
             (let* ((passed (append req (list-head opt n)))
                    ;; only keep static parameters used by these arguments
                    (sp     (filter (lambda (sp)
                                      (contains (lambda (e) (eq? e (sparam-name sp)))
                                                passed))
                                    sparams))
                    (vals   (list-tail dfl n))
                    (absent (list-tail opt n)) ;; absent arguments
                    (body
                     (if (any (lambda (defaultv)
                                ;; does any default val expression...
                                (contains (lambda (e)
                                            ;; contain "e" such that...
                                            (any (lambda (a)
                                                   ;; "e" is in an absent arg
                                                   (contains (lambda (u)
                                                               (eq? u e))
                                                             a))
                                                 absent))
                                          defaultv))
                              vals)
                         ;; then add only one next argument
                         `(block
                           ,@prologue
                           (call ,(arg-name (car req)) ,@kw ,@(map arg-name (cdr passed)) ,(car vals)))
                         ;; otherwise add all
                         `(block
                           ,@prologue
                           (call ,(arg-name (car req)) ,@kw ,@(map arg-name (cdr passed)) ,@vals)))))
               (method-def-expr name sp (append kw passed) body #f)))
           (iota (length opt)))
    ,(method-def-expr name sparams overall-argl body isstaged))))

(define (method-def-expr name sparams argl body isstaged)
  (if (any kwarg? argl)
      ;; has optional positional args
      (begin
        (let check ((l     argl)
                    (seen? #f))
          (if (pair? l)
              (if (kwarg? (car l))
                  (check (cdr l) #t)
                  (if (and seen? (not (vararg? (car l))))
                      (error "optional positional arguments must occur at end")
                      (check (cdr l) #f)))))
        (receive
         (kws argl) (separate kwarg? argl)
         (let ((opt  (map cadr  kws))
               (dfl  (map caddr kws)))
           (if (has-parameters? argl)
               ;; both!
               ;; separate into keyword version with all positional args,
               ;; and a series of optional-positional-defs that delegate keywords
               (let ((kw   (car argl))
                     (argl (cdr argl)))
                 (check-kw-args (cdr kw))
                 (receive
                  (vararg req) (separate vararg? argl)
                  (optional-positional-defs name sparams req opt dfl body isstaged
                                            (cons kw (append req opt vararg))
                                            `(parameters (... ,(gensy))))))
               ;; optional positional only
               (receive
                (vararg req) (separate vararg? argl)
                (optional-positional-defs name sparams req opt dfl body isstaged
                                          (append req opt vararg)))))))
      (if (has-parameters? argl)
          ;; keywords only
          (begin (check-kw-args (cdar argl))
                 (keywords-method-def-expr name sparams argl body isstaged))
          ;; neither
          (method-def-expr- name sparams argl body isstaged))))

;; remove nested blocks
(define (flatten-blocks e)
  (if (atom? e)
      e
      (apply append!
             (map (lambda (x)
                    (cond ((atom? x) (list x))
                          ((eq? (car x) 'block) (cdr (flatten-blocks x)))
                          (else (list x))))
                  e))))

(define (struct-def-expr name params super fields mut)
  (receive
   (params bounds) (sparam-name-bounds params '() '())
   (struct-def-expr- name params bounds super (flatten-blocks fields) mut)))

;; replace field names with gensyms if they conflict with field-types
(define (safe-field-names field-names field-types)
  (if (any (lambda (v) (contains (lambda (e) (eq? e v)) field-types))
           field-names)
      (map (lambda (x) (gensy)) field-names)
      field-names))

(define (default-inner-ctors name field-names field-types gen-specific? locs)
  (let* ((field-names (safe-field-names field-names field-types))
         (any-ctor
          ;; definition with Any for all arguments
          `(function (call ,name ,@field-names)
                     (block
		      ,@locs
                      (call new ,@field-names)))))
    (if (and gen-specific? (any (lambda (t) (not (eq? t 'Any))) field-types))
        (list
         ;; definition with field types for all arguments
         `(function (call ,name
                          ,@(map make-decl field-names field-types))
                    (block
		     ,@locs
                     (call new ,@field-names)))
         any-ctor)
        (list any-ctor))))

(define (default-outer-ctor name field-names field-types params bounds locs)
  (let ((field-names (safe-field-names field-names field-types)))
    `(function (call (curly ,name
                            ,@(map (lambda (p b) `(<: ,p ,b))
                                   params bounds))
                     ,@(map make-decl field-names field-types))
               (block
		,@locs
                (call (curly ,name ,@params) ,@field-names)))))

(define (new-call Tname type-params params args field-names field-types mutabl)
  (if (any vararg? args)
      (error "... is not supported inside \"new\""))
  (if (any kwarg? args)
      (error "\"new\" does not accept keyword arguments"))
  (if (length> params (length type-params))
      (error "too few type parameters specified in \"new{...}\""))
  (let ((Texpr (if (null? type-params)
                   `(|.| ,(current-julia-module) ',Tname)
                   `(curly (|.| ,(current-julia-module) ',Tname)
                           ,@type-params))))
    (cond ((length> args (length field-names))
           `(call (top error) "new: too many arguments"))
          (else
           (if (equal? type-params params)
               `(new ,Texpr ,@(map (lambda (fty val)
                                     `(call (top convert) ,fty ,val))
                                   (list-head field-types (length args)) args))
               (let ((tn (gensy)))
                 `(let (new ,tn ,@(map (lambda (fld val)
                                         `(call (top convert)
                                                (call (top fieldtype) ,tn (quote ,fld))
                                                ,val))
                                       (list-head field-names (length args)) args))
                    (= ,tn ,Texpr))))))))

;; insert a statement after line number node
(define (prepend-stmt stmt body)
  (if (and (pair? body) (eq? (car body) 'block))
      (cond ((atom? (cdr body))
             `(block ,stmt (null)))
            ((and (pair? (cadr body)) (eq? (caadr body) 'line))
             `(block ,(cadr body) ,stmt ,@(cddr body)))
            (else
             `(block ,stmt ,@(cdr body))))
      body))

;; insert item at start of arglist
(define (arglist-unshift sig item)
  (if (and (pair? sig) (pair? (car sig)) (eq? (caar sig) 'parameters))
      `(,(car sig) ,item ,@(cdr sig))
      `(,item ,@sig)))

(define (ctor-signature name params bounds method-params sig)
  (if (null? params)
      (if (null? method-params)
          (cons `(call (|::| (curly Type ,name)) ,@sig)
                params)
          (cons `(call (curly (|::| (curly Type ,name)) ,@method-params) ,@sig)
                params))
      (if (null? method-params)
          (cons `(call (curly (|::| (curly Type (curly ,name ,@params)))
                              ,@(map (lambda (p b) `(<: ,p ,b)) params bounds))
                       ,@sig)
                params)
          ;; rename parameters that conflict with user-written method parameters
          (let ((new-params (map (lambda (p) (if (memq p method-params)
                                                 (gensy)
                                                 p))
                                 params)))
            (cons `(call (curly (|::| (curly Type (curly ,name ,@new-params)))
                                ,@(map (lambda (p b) `(<: ,p ,b)) new-params bounds)
                                ,@method-params)
                         ,@sig)
                  new-params)))))

(define (ctor-def keyword name Tname params bounds method-params sig ctor-body body)
  (if (eq? name Tname)
      (let* ((temp   (ctor-signature name params bounds method-params sig))
             (sig    (car temp))
             (params (cdr temp)))
        `(,keyword ,sig ,(ctor-body body params)))
      `(,keyword (call (curly ,name ,@method-params) ,@sig)
                 ;; pass '() in order to require user-specified parameters with
                 ;; new{...} inside a non-ctor inner definition.
                 ,(ctor-body body '()))))

(define (rewrite-ctor ctor Tname params bounds field-names field-types mutabl)
  (define (ctor-body body type-params)
    (pattern-replace (pattern-set
                      (pattern-lambda
                       (call (-/ new) . args)
                       (new-call Tname type-params params
                                 args field-names field-types mutabl))
                      (pattern-lambda
                       (call (curly (-/ new) . p) . args)
                       (new-call Tname p params
                                 args field-names field-types mutabl)))
                     body))
  (pattern-replace
   (pattern-set
    (pattern-lambda (function (call (curly name . p) . sig) body)
                    (ctor-def 'function name Tname params bounds p sig ctor-body body))
    (pattern-lambda (stagedfunction (call (curly name . p) . sig) body)
                    (ctor-def 'stagedfunction name Tname params bounds p sig ctor-body body))
    (pattern-lambda (function (call name . sig) body)
                    (ctor-def 'function name Tname params bounds '() sig ctor-body body))
    (pattern-lambda (stagedfunction (call name . sig) body)
                    (ctor-def 'stagedfunction name Tname params bounds '() sig ctor-body body))
    (pattern-lambda (= (call (curly name . p) . sig) body)
                    (ctor-def 'function name Tname params bounds p sig ctor-body body))
    (pattern-lambda (= (call name . sig) body)
                    (ctor-def 'function name Tname params bounds '() sig ctor-body body)))
   ctor))

;; check if there are any calls to new with fewer than n arguments
(define (ctors-min-initialized expr)
  (and (pair? expr)
   (min
    ((pattern-lambda
      (call (-/ new) . args)
      (length args)) (car expr))
    ((pattern-lambda
      (call (curly (-/ new) . p) . args)
      (length args)) (car expr))
    (ctors-min-initialized (car expr))
    (ctors-min-initialized (cdr expr)))))

(define (struct-def-expr- name params bounds super fields0 mut)
  (receive
   (fields defs) (separate (lambda (x) (or (symbol? x) (decl? x)))
                           fields0)
   (let* ((defs        (filter (lambda (x) (not (effect-free? x))) defs))
	  (locs        (if (and (pair? fields0) (pair? (car fields0)) (eq? (caar fields0) 'line))
			   (list (car fields0))
			   '()))
          (field-names (map decl-var fields))
          (field-types (map decl-type fields))
          (defs2 (if (null? defs)
                     (default-inner-ctors name field-names field-types (null? params) locs)
                     defs))
          (min-initialized (min (ctors-min-initialized defs) (length fields))))
     (let ((dups (has-dups field-names)))
       (if dups (error (string "duplicate field name: \"" (car dups) "\" is not unique"))))
     (for-each (lambda (v)
                 (if (not (symbol? v))
                     (error (string "field name \"" (deparse v) "\" is not a symbol"))))
               field-names)
     `(block
       (scope-block
	(block
	 (global ,name) (const ,name)
	 ,@(map (lambda (v) `(local ,v)) params)
	 ,@(map make-assignment params (symbols->typevars params bounds #t))
	 (composite_type ,name (call (top svec) ,@params)
			 (call (top svec) ,@(map (lambda (x) `',x) field-names))
			 ,super (call (top svec) ,@field-types) ,mut ,min-initialized)))
       ;; "inner" constructors
       (scope-block
	(block
	 (global ,name)
	 ,@(map (lambda (c)
		  (rewrite-ctor c name params bounds field-names field-types mut))
		defs2)))
       ;; "outer" constructors
       ,@(if (and (null? defs)
		  (not (null? params))
		  ;; don't generate an outer constructor if the type has
		  ;; parameters not mentioned in the field types. such a
		  ;; constructor would not be callable anyway.
		  (every (lambda (sp)
			   (expr-contains-eq sp (cons 'list field-types)))
			 params))
	     `((scope-block
		(block
		 (global ,name)
		 ,(default-outer-ctor name field-names field-types
		    params bounds locs))))
	     '())
       (null)))))

(define (abstract-type-def-expr name params super)
  (receive
   (params bounds)
   (sparam-name-bounds params '() '())
   `(block
     (const ,name)
     (scope-block
      (block
       ,@(map (lambda (v) `(local ,v)) params)
       ,@(map make-assignment params (symbols->typevars params bounds #f))
       (abstract_type ,name (call (top svec) ,@params) ,super))))))

(define (bits-def-expr n name params super)
  (receive
   (params bounds)
   (sparam-name-bounds params '() '())
   `(block
     (const ,name)
     (scope-block
      (block
       ,@(map (lambda (v) `(local ,v)) params)
       ,@(map make-assignment params (symbols->typevars params bounds #f))
       (bits_type ,name (call (top svec) ,@params) ,n ,super))))))

; take apart a type signature, e.g. T{X} <: S{Y}
(define (analyze-type-sig ex)
  (or ((pattern-lambda (-- name (-s))
                       (values name '() 'Any)) ex)
      ((pattern-lambda (curly (-- name (-s)) . params)
                       (values name params 'Any)) ex)
      ((pattern-lambda (|<:| (-- name (-s)) super)
                       (values name '() super)) ex)
      ((pattern-lambda (|<:| (curly (-- name (-s)) . params) super)
                       (values name params super)) ex)
      (error "invalid type signature")))

;; insert calls to convert() in ccall, and pull out expressions that might
;; need to be rooted before conversion.
(define (lower-ccall name RT atypes args)
  (let loop ((F atypes)  ;; formals
             (A args)    ;; actuals
             (stmts '()) ;; initializers
             (C '()))    ;; converted
    (if (or (null? F) (null? A))
        `(block
          ,.(reverse! stmts)
          (call (top ccall) ,name ,RT (call (top svec) ,@(dots->vararg atypes))
		,.(reverse! C)
                ,@A))
        (let* ((a     (car A))
               (isseq (and (pair? (car F)) (eq? (caar F) '...)))
               (ty    (if isseq (cadar F) (car F))))
          (if (eq? ty 'Any)
            (loop (if isseq F (cdr F)) (cdr A) stmts (list* 0 a C))
            (let* ((g (make-jlgensym))
                   (isamp (and (pair? a) (eq? (car a) '&)))
                   (a (if isamp (cadr a) a))
                   (stmts (cons `(= ,g (call (top ,(if isamp 'ptr_arg_cconvert 'cconvert)) ,ty ,a)) stmts))
                   (ca `(call (top ,(if isamp 'ptr_arg_unsafe_convert 'unsafe_convert)) ,ty ,g)))
              (loop (if isseq F (cdr F)) (cdr A) stmts
                    (list* g (if isamp `(& ,ca) ca) C))))))))

(define (block-returns? e)
  (if (assignment? e)
      (block-returns? (caddr e))
      (and (pair? e) (eq? (car e) 'block)
           (any return? (cdr e)))))

(define (replace-return e bb ret retval)
  (cond ((or (atom? e) (quoted? e)) e)
        ((or (eq? (car e) 'lambda)
             (eq? (car e) 'function)
             (eq? (car e) 'stagedfunction)
             (eq? (car e) '->)) e)
        ((eq? (car e) 'return)
         `(block ,@(if ret `((= ,ret true)) '())
                 (= ,retval ,(cadr e))
                 (break ,bb)))
        (else (map (lambda (x) (replace-return x bb ret retval)) e))))

(define (expand-binding-forms e)
  (cond
   ((atom? e) e)
   ((quoted? e) e)
   (else
    (case (car e)
      ((function stagedfunction)
       (let ((name (cadr e)))
         (cond ((and (length= e 2) (symbol? name))  `(method ,name))
               ((not (pair? name))                  e)
               ((eq? (car name) 'tuple)
                (expand-binding-forms `(-> ,name ,(caddr e))))
               ((eq? (car name) 'call)
                (let* ((head    (cadr name))
                       (argl    (cddr name))
                       (has-sp  (and (pair? head) (eq? (car head) 'curly)))
                       (name    (if has-sp (cadr head) head))
                       (sparams (if has-sp (cddr head) '()))
                       (isstaged (eq? (car e) 'stagedfunction))
                       ;; fill in first (closure) argument
                       (farg    (if (decl? name)
                                    name
                                    (if (and (symbol? name)
                                             ;; don't use function name for argument in staged
                                             ;; functions, since we wouldn't want it to refer to
                                             ;; the function's type.
                                             (not isstaged)
                                             ;; TODO jb/functions: better handle case where function name is
                                             ;; overridden by a user argument name
                                             (not (any (lambda (a)
                                                         (and (not (and (decl? a) (length= a 2)))
                                                              (not (and (pair? a) (eq? (car a) 'parameters)))
                                                              (eq? (arg-name a) name)))
                                                       argl)))
                                        `(|::| ,name (call (|.| Core 'Typeof) ,name))
                                        `(|::|       (call (|.| Core 'Typeof) ,name)))))
                       (argl    (fix-arglist
                                 (if (and (not (decl? name)) (eq? (undot-name name) 'call))
                                     argl
                                     (arglist-unshift argl farg))))
                       (name    (if (decl? name) #f name)))
                  (expand-binding-forms
                   (method-def-expr name sparams
                                    argl
                                    (caddr e)
                                    isstaged))))
               (else e))))

      ((->)
       (let ((a    (cadr e))
             (body (caddr e)))
         (let ((argl (if (and (pair? a) (eq? (car a) 'tuple))
			 (cdr a)
			 (list a)))
	       ;; TODO: always use a specific special name like #anon# or _, then ignore
	       ;; this as a local variable name.
	       (name (symbol (string "#" (current-julia-module-counter)))))
           (expand-binding-forms
	    `(function (call ,name ,@argl) ,body)))))

      ((let)
       (let ((ex (cadr e))
             (binds (cddr e)))
         (expand-binding-forms
          (if
           (null? binds)
           `(scope-block (block ,ex))
           (let loop ((binds (reverse binds))
                      (blk   ex))
             (if (null? binds)
                 blk
                 (cond
                  ((or (symbol? (car binds)) (decl? (car binds)))
                   ;; just symbol -> add local
                   (loop (cdr binds)
                         `(scope-block
                           (block
                            (local ,(car binds))
                            (newvar ,(decl-var (car binds)))
                            ,blk))))
                  ((and (length= (car binds) 3)
                        (eq? (caar binds) '=))
                   ;; some kind of assignment
                   (cond
                    ((or (symbol? (cadar binds))
                         (decl?   (cadar binds)))
                     (let ((vname (decl-var (cadar binds))))
                       (loop (cdr binds)
                             (if (contains (lambda (x) (eq? x vname))
                                           (caddar binds))
                                 (let ((tmp (make-jlgensym)))
                                   `(scope-block
                                     (block (= ,tmp ,(caddar binds))
                                      (scope-block
                                       (block
                                        (local ,(cadar binds))
                                        (newvar ,vname)
                                        (= ,vname ,tmp)
                                        ,blk)))))
                                 `(scope-block
                                   (block
                                    (local ,(cadar binds))
                                    (newvar ,vname)
                                    (= ,vname ,(caddar binds))
                                    ,blk))))))
                    ((and (pair? (cadar binds))
                          (eq? (caadar binds) 'call))
                     ;; f()=c
                     (let* ((asgn (butlast (julia-expand0 (car binds))))
                            (name (cadr (cadar binds)))
                            (name (cond ((symbol? name) name)
                                        ((and (pair? name) (eq? (car name) 'curly))
                                         (cadr name))
                                        (else (error "invalid let syntax")))))
                       (loop (cdr binds)
                             `(scope-block
                               (block
                                (local ,name)
                                (newvar ,name)
                                ,asgn
                                ,blk)))))
                    (else (error "invalid let syntax"))))
                  (else (error "invalid let syntax")))))))))

      ((macro)
       (cond ((and (pair? (cadr e))
                   (eq? (car (cadr e)) 'call)
                   (symbol? (cadr (cadr e))))
              `(macro ,(symbol (string #\@ (cadr (cadr e))))
                 ,(cadddr
                   (caddr
                    (expand-binding-forms
                     `(-> (tuple ,@(cddr (cadr e)))
                          ,(caddr e)))))))
             ((symbol? (cadr e))  ;; already expanded
              e)
             (else
              (error "invalid macro definition"))))

      ((type)
       (let ((mut (cadr e))
             (sig (caddr e))
             (fields (cdr (cadddr e))))
	 (let loop ((f fields))
	   (if (null? f)
	       '()
	       (let ((x (car f)))
		 (cond ((or (symbol? x) (decl? x) (and (pair? x) (eq? (car x) 'line)))
			(loop (cdr f)))
		       ((and (assignment? x) (or (symbol? (cadr x)) (decl? (cadr x))))
			(error (string "\"" (deparse x) "\" inside type definition is reserved")))
		       (else '())))))
         (expand-binding-forms
          (receive (name params super) (analyze-type-sig sig)
                   (struct-def-expr name params super fields mut)))))

      ((try)
       (if (length= e 5)
           (let (;; expand inner try blocks first, so their return statements
                 ;; will have been moved for `finally`, causing correct
                 ;; chaining behavior when the current (outer) try block is
                 ;; expanded.
                 (tryb (expand-binding-forms (cadr e)))
                 (var  (caddr e))
                 (catchb (cadddr e))
                 (finalb (cadddr (cdr e))))
             (if (has-unmatched-symbolic-goto? tryb)
                 (error "goto from a try/finally block is not permitted"))
             (let ((hasret (or (contains return? tryb)
                               (contains return? catchb))))
               (let ((err (gensy))
                     (ret (and hasret
                               (or (not (block-returns? tryb))
                                   (and catchb
                                        (not (block-returns? catchb))))
                               (gensy)))
                     (retval (if hasret (gensy) #f))
                     (bb  (gensy))
		     (finally-exception (gensy))
                     (val (gensy))) ;; this is jlgensym, but llvm has trouble determining that it dominates all uses
                 (let ((tryb   (replace-return tryb bb ret retval))
                       (catchb (replace-return catchb bb ret retval)))
                   (expand-binding-forms
                    `(scope-block
                      (block
                       ,@(if hasret `((local ,retval)) '())
                       (local ,val)
		       (local ,finally-exception)
                       (= ,err false)
                       ,@(if ret `((= ,ret false)) '())
                       (break-block
                        ,bb
                        (try (= ,val
                                ,(if catchb
                                     `(try ,tryb ,var ,catchb)
                                     tryb))
                             #f
                             (= ,err true)))
		       (= ,finally-exception (the_exception))
                       ,finalb
                       (if ,err (ccall 'jl_rethrow_other Void (tuple Any) ,finally-exception))
                       ,(if hasret
                            (if ret
                                `(if ,ret (return ,retval) ,val)
                                `(return ,retval))
                            val))))))))
           (if (length= e 4)
               (let ((tryb (cadr e))
                     (var  (caddr e))
                     (catchb (cadddr e)))
                 (expand-binding-forms
                  (if (symbol-like? var)
                      `(trycatch (scope-block ,tryb)
                                 (scope-block
                                  (block (= ,var (the_exception))
                                         ,catchb)))
                      `(trycatch (scope-block ,tryb)
                                 (scope-block ,catchb)))))
               (map expand-binding-forms e))))

      ((=)
       (if (and (pair? (cadr e))
                (eq? (car (cadr e)) 'call))
           (expand-binding-forms (cons 'function (cdr e)))
           (map expand-binding-forms e)))

      ((const)
       (if (atom? (cadr e))
           e
           (case (car (cadr e))
             ((global local)
              (expand-binding-forms
               (qualified-const-expr (cdr (cadr e)) e)))
             ((=)
              (let ((lhs (cadr (cadr e)))
                    (rhs (caddr (cadr e))))
                (let ((vars (if (and (pair? lhs) (eq? (car lhs) 'tuple))
                                (cdr lhs)
                                (list lhs))))
                  `(block
                    ,.(map (lambda (v)
                             `(const ,(const-check-symbol (decl-var v))))
                           vars)
                    ,(expand-binding-forms `(= ,lhs ,rhs))))))
             (else
              e))))

      ((local global)
       (if (and (symbol? (cadr e)) (length= e 2))
           e
           (expand-binding-forms (expand-decls (car e) (cdr e)))))

      ((typealias)
       (if (and (pair? (cadr e))
                (eq? (car (cadr e)) 'curly))
           (let ((name (cadr (cadr e)))
                 (params (cddr (cadr e)))
                 (type-ex (caddr e)))
             (receive
              (params bounds) (sparam-name-bounds params '() '())
	      `(block
		(const ,name)
		(= ,name
		   (scope-block
		    (block
		     ,@(map (lambda (v) `(local ,v)) params)
		     ,@(map make-assignment params (symbols->typevars params bounds #t))
		     (call (top TypeConstructor)
			   (call (top svec) ,@params)
			   ,(expand-binding-forms type-ex))))))))
           (expand-binding-forms
            `(const (= ,(cadr e) ,(caddr e))))))

      ((module) e)

      (else
       (map expand-binding-forms e))))))

(define (assigned-name e)
  (if (and (pair? e) (memq (car e) '(call curly)))
      (assigned-name (cadr e))
      e))

; local x, y=2, z => local x;local y;local z;y = 2
(define (expand-decls what binds)
  (if (not (list? binds))
      (error (string "invalid \"" what "\" declaration")))
  (let loop ((b       binds)
             (vars    '())
             (assigns '()))
    (if (null? b)
        (if (and (null? assigns)
                 (length= vars 1))
            `(,what ,(car vars))
            `(block
              ,.(map (lambda (x) `(,what ,x)) vars)
              ,.(reverse assigns)))
        (let ((x (car b)))
          (cond ((assignment-like? x)
                 (loop (cdr b)
                       (cons (assigned-name (cadr x)) vars)
                       (cons `(,(car x) ,(decl-var (cadr x)) ,(caddr x))
                             assigns)))
                ((and (pair? x) (eq? (car x) '|::|))
                 (loop (cdr b)
                       (cons (decl-var x) vars)
                       (cons x assigns)))
                ((symbol? x)
                 (loop (cdr b) (cons x vars) assigns))
                (else
                 (error (string "invalid syntax in \"" what "\" declaration"))))))))

(define (const-check-symbol s)
  (if (not (symbol? s))
      (error "expected identifier after \"const\"")
      s))

(define (qualified-const-expr binds __)
  (let ((vs (map (lambda (b)
                   (if (assignment? b)
                       (const-check-symbol (decl-var (cadr b)))
                       (error "expected assignment after \"const\"")))
                 binds)))
    `(block ,@(map (lambda (v) `(const ,v)) vs)
            ,(cadr __))))

(define (mem-jlgensym item lst)
  (cond ((atom? lst) #f)
        ((and (jlgensym? (car lst)) (eq? (car lst) item)) #t)
        (#t (mem-jlgensym item (cdr lst)))))

;; convert (lhss...) = (tuple ...) to assignments, eliminating the tuple
(define (tuple-to-assignments lhss0 x)
  (let loop ((lhss lhss0)
             (assigned lhss0)
             (rhss (cdr x))
             (stmts '())
             (after '())
             (elts  '()))
    (if (null? lhss)
        `(block ,@(reverse stmts)
                ,@(reverse after)
                (unnecessary-tuple (tuple ,@(reverse elts))))
        (let ((L (car lhss))
              (R (car rhss)))
          (if (and (symbol-like? L)
                   (or (not (pair? R)) (quoted? R) (equal? R '(null)))
                   ;; overwrite var immediately if it doesn't occur elsewhere
                   (not (contains (lambda (e) (eq-sym? e L)) (cdr rhss)))
                   (not (contains (lambda (e) (eq-sym? e R)) assigned)))
              (loop (cdr lhss)
                    (cons L assigned)
                    (cdr rhss)
                    (cons (make-assignment L R) stmts)
                    after
                    (cons R elts))
              (let ((temp (make-jlgensym)))
                (loop (cdr lhss)
                      (cons L assigned)
                      (cdr rhss)
                      (cons (make-assignment temp R) stmts)
                      (cons (make-assignment L temp) after)
                      (cons temp elts))))))))

;; convert (lhss...) = x to tuple indexing
(define (lower-tuple-assignment lhss x)
  (let ((t (make-jlgensym)))
    `(block
      (= ,t ,x)
      ,@(let loop ((lhs lhss)
                   (i   1))
          (if (null? lhs) '((null))
              (cons `(= ,(car lhs)
                        (call (top getfield) ,t ,i))
                    (loop (cdr lhs)
                          (+ i 1)))))
      ,t)))

(define (check-kw-args kw)
  (let ((invalid (filter (lambda (x) (not (or (kwarg? x)
                                              (vararg? x))))
                         kw)))
    (if (pair? invalid)
        (if (and (pair? (car invalid)) (eq? 'parameters (caar invalid)))
            (error "more than one semicolon in argument list")
            (cond ((symbol? (car invalid))
                   (error (string "keyword argument \"" (car invalid) "\" needs a default value")))
                  (else
                   (error (string "invalid keyword argument syntax \""
                                  (deparse (car invalid))
                                  "\" (expected assignment)"))))))))

(define (lower-kw-call f kw pa)
  (if (any (lambda (x) (and (pair? x) (eq? (car x) 'parameters)))
           kw)
      (error "more than one semicolon in argument list"))
  (receive
   (keys restkeys) (separate kwarg? kw)
   (let ((keyargs (apply append
                         (map (lambda (a)
                                (if (not (symbol? (cadr a)))
                                    (error (string "keyword argument is not a symbol: \""
                                                   (deparse (cadr a)) "\"")))
                                (if (vararg? (caddr a))
                                    (error "splicing with \"...\" cannot be used for a keyword argument value"))
                                `((quote ,(cadr a)) ,(caddr a)))
                              keys))))
     (if (null? restkeys)
         `(call (call (top kwfunc) ,f) (cell1d ,@keyargs) ,f ,@pa)
         (let ((container (make-jlgensym)))
           `(block
             (= ,container (cell1d ,@keyargs))
             ,@(map (lambda (rk)
                      (let* ((k (make-jlgensym))
                             (v (make-jlgensym))
                             (push-expr `(ccall 'jl_cell_1d_push2 Void
                                                (tuple Any Any Any)
                                                ,container
                                                (|::| ,k (top Symbol))
                                                ,v)))
                        (if (vararg? rk)
                            `(for (= (tuple ,k ,v) ,(cadr rk))
                                  ,push-expr)
                            `(block (= (tuple ,k ,v) ,rk)
                                    ,push-expr))))
                    restkeys)
             ,(if (not (null? keys))
                  `(call (call (top kwfunc) ,f) ,container ,f ,@pa)
                  (let* ((expr_stmts (remove-argument-side-effects `(call ,f ,@pa)))
                         (pa         (cddr (car expr_stmts)))
                         (stmts      (cdr expr_stmts)))
                    `(block
                      ,@stmts
                      (if (call (top isempty) ,container)
                          (call ,f ,@pa)
                          (call (call (top kwfunc) ,f) ,container ,f ,@pa)))))))))))

(define (expand-transposed-op e ops)
  (let ((a (caddr e))
        (b (cadddr e)))
    (cond ((ctrans? a)
           (if (ctrans? b)
               `(call ,(aref ops 0) #;Ac_mul_Bc ,(expand-forms (cadr a))
                      ,(expand-forms (cadr b)))
               `(call ,(aref ops 1) #;Ac_mul_B ,(expand-forms (cadr a))
                      ,(expand-forms b))))
          ((trans? a)
           (if (trans? b)
               `(call ,(aref ops 2) #;At_mul_Bt ,(expand-forms (cadr a))
                      ,(expand-forms (cadr b)))
               `(call ,(aref ops 3) #;At_mul_B ,(expand-forms (cadr a))
                      ,(expand-forms b))))
          ((ctrans? b)
           `(call ,(aref ops 4) #;A_mul_Bc ,(expand-forms a)
                  ,(expand-forms (cadr b))))
          ((trans? b)
           `(call ,(aref ops 5) #;A_mul_Bt ,(expand-forms a)
                  ,(expand-forms (cadr b))))
          (else
           `(call ,(cadr e) ,(expand-forms a) ,(expand-forms b))))))

(define (lower-update-op e)
  (expand-forms
   (expand-update-operator
    (let ((str (string (car e))))
      (symbol (string.sub str 0 (- (length str) 1))))
    (cadr e)
    (caddr e))))

(define (expand-for while lhs X body)
  ;; (for (= lhs X) body)
  (let ((coll  (make-jlgensym))
        (state (gensy)))
    `(scope-block
      (block (= ,coll ,(expand-forms X))
             (= ,state (call (top start) ,coll))
             ,(expand-forms
               `(,while
                 (call (top !) (call (top done) ,coll ,state))
                 (scope-block
                  (block
                   ;; NOTE: enable this to force loop-local var
                   #;,@(map (lambda (v) `(local ,v)) (lhs-vars lhs))
                   ,(lower-tuple-assignment (list lhs state)
                                            `(call (top next) ,coll ,state))
                   ,body))))))))

(define (map-expand-forms e) (map expand-forms e))

(define (expand-forms e)
  (if (atom? e)
      e
      ((get expand-table (car e) map-expand-forms) e)))

(define expand-table
  (table
   'quote identity
   'inert identity
   'top   identity
   'line  identity
   'module identity

   'lambda
   (lambda (e) (list* 'lambda (map expand-forms (cadr e)) (map expand-forms (cddr e))))

   'block
   (lambda (e)
     (if (null? (cdr e))
         '(block (null))
         (map expand-forms e)))

   '|.|
   (lambda (e)
     `(call (top getfield) ,(expand-forms (cadr e)) ,(expand-forms (caddr e))))

   'in
   (lambda (e)
     `(call in ,(expand-forms (cadr e)) ,(expand-forms (caddr e))))

   '=
   (lambda (e)
     (if (or (atom? (cadr e)) (jlgensym? (cadr e)))
         `(= ,(cadr e) ,(expand-forms (caddr e)))
         (case (car (cadr e))
           ((|.|)
            ;; a.b =
            (let ((a (cadr (cadr e)))
                  (b (caddr (cadr e)))
                  (rhs (caddr e)))
              (let ((aa (if (atom? a) a (make-jlgensym)))
                    (bb (if (or (atom? b) (quoted? b)) b (make-jlgensym))))
                `(block
                  ,.(if (eq? aa a) '() `((= ,aa ,(expand-forms a))))
                  ,.(if (eq? bb b) '() `((= ,bb ,(expand-forms b))))
                  (call (top setfield!) ,aa ,bb
                        (call (top convert)
                              (call (top fieldtype) (call (top typeof) ,aa) ,bb)
                              ,(expand-forms rhs)))))))

           ((tuple)
            ;; multiple assignment
            (let ((lhss (cdr (cadr e)))
                  (x    (caddr e)))
              (if (and (pair? x) (pair? lhss) (eq? (car x) 'tuple)
                       (length= lhss (length (cdr x))))
                  ;; (a, b, ...) = (x, y, ...)
                  (expand-forms
                   (tuple-to-assignments lhss x))
                  ;; (a, b, ...) = other
                  (let* ((xx  (if (and (symbol? x) (not (memq x lhss)))
                                  x (make-jlgensym)))
                         (ini (if (eq? x xx) '() `((= ,xx ,(expand-forms x)))))
                         (st  (gensy)))
                    `(block
                      ,@ini
                      (= ,st (call (top start) ,xx))
                      ,.(map (lambda (i lhs)
                               (expand-forms
                                (lower-tuple-assignment
                                 (list lhs st)
                                 `(call (top indexed_next)
                                        ,xx ,(+ i 1) ,st))))
                             (iota (length lhss))
                             lhss)
                      ,xx)))))

           ((typed_hcat)
            (error "invalid spacing in left side of indexed assignment"))
           ((typed_vcat)
            (error "unexpected \";\" in left side of indexed assignment"))

           ((ref)
            ;; (= (ref a . idxs) rhs)
            (let ((a    (cadr (cadr e)))
                  (idxs (cddr (cadr e)))
                  (rhs  (caddr e)))
              (let* ((reuse (and (pair? a)
                                 (contains (lambda (x)
                                             (or (eq? x 'end)
                                                 (and (pair? x)
                                                      (eq? (car x) ':))))
                                           idxs)))
                     (arr   (if reuse (make-jlgensym) a))
                     (stmts (if reuse `((= ,arr ,(expand-forms a))) '())))
                (let* ((rrhs (and (pair? rhs) (not (jlgensym? rhs)) (not (quoted? rhs))))
                       (r    (if rrhs (make-jlgensym) rhs))
                       (rini (if rrhs `((= ,r ,(expand-forms rhs))) '())))
                  (receive
                   (new-idxs stuff) (process-indexes arr idxs)
                   `(block
                     ,@stmts
                     ,.(map expand-forms stuff)
                     ,@rini
                     ,(expand-forms
                       `(call setindex! ,arr ,r ,@new-idxs))
                     ,r))))))

           ((|::|)
            ;; (= (|::| x T) rhs)
            (let ((x (cadr (cadr e)))
                  (T (caddr (cadr e)))
                  (rhs (caddr e)))
              (let ((e (remove-argument-side-effects x)))
                (expand-forms
                 `(block ,@(cdr e)
                         (|::| ,(car e) ,T)
                         (= ,(car e) ,rhs))))))

           ((vcat)
            ;; (= (vcat . args) rhs)
            (error "use \"(a, b) = ...\" to assign multiple values"))

           (else
            (error "invalid assignment location")))))

   'abstract
   (lambda (e)
     (let ((sig (cadr e)))
       (expand-forms
        (receive (name params super) (analyze-type-sig sig)
                 (abstract-type-def-expr name params super)))))

   'bitstype
   (lambda (e)
     (let ((n (cadr e))
           (sig (caddr e)))
       (expand-forms
        (receive (name params super) (analyze-type-sig sig)
                 (bits-def-expr n name params super)))))

   'comparison
   (lambda (e)
     (expand-forms (expand-compare-chain (cdr e))))

   'ref
   (lambda (e)
     (let ((args (cddr e)))
       (if (has-parameters? args)
         (error "unexpected semicolon in array expression")
         (expand-forms (partially-expand-ref e)))))

   'curly
   (lambda (e)
     (expand-forms `(call (top apply_type) ,@(cdr e))))

   'call
   (lambda (e)
     (if (length> e 2)
         (let ((f (cadr e)))
           (cond ((and (pair? (caddr e))
                       (eq? (car (caddr e)) 'parameters))
                  ;; (call f (parameters . kwargs) ...)
                  (expand-forms
                    (receive
                      (kws args) (separate kwarg? (cdddr e))
                      (lower-kw-call f (append kws (cdr (caddr e))) args))))
                 ((any kwarg? (cddr e))
                  ;; (call f ... (kw a b) ...)
                  (expand-forms
                   (receive
                    (kws args) (separate kwarg? (cddr e))
                    (lower-kw-call f kws args))))
                 ((any vararg? (cddr e))
                  ;; call with splat
                  (let ((argl (cddr e)))
                    ;; wrap sequences of non-... arguments in tuple()
                    (define (tuple-wrap a run)
                      (if (null? a)
                          (if (null? run) '()
                              (list `(call (top tuple) ,.(reverse run))))
                          (let ((x (car a)))
                            (if (and (length= x 2)
                                     (eq? (car x) '...))
                                (if (null? run)
                                    (list* (cadr x)
                                           (tuple-wrap (cdr a) '()))
                                    (list* `(call (top tuple) ,.(reverse run))
                                           (cadr x)
                                           (tuple-wrap (cdr a) '())))
                                (tuple-wrap (cdr a) (cons x run))))))
                    (expand-forms
                     `(call (top _apply) ,f ,@(tuple-wrap argl '())))))

                 ((and (eq? (cadr e) '*) (length= e 4))
                  (expand-transposed-op
                   e
                   #(Ac_mul_Bc Ac_mul_B At_mul_Bt At_mul_B A_mul_Bc A_mul_Bt)))
                 ((and (eq? (cadr e) '/) (length= e 4))
                  (expand-transposed-op
                   e
                   #(Ac_rdiv_Bc Ac_rdiv_B At_rdiv_Bt At_rdiv_B A_rdiv_Bc A_rdiv_Bt)))
                 ((and (eq? (cadr e) '\\) (length= e 4))
                  (expand-transposed-op
                   e
                   #(Ac_ldiv_Bc Ac_ldiv_B At_ldiv_Bt At_ldiv_B A_ldiv_Bc A_ldiv_Bt)))
                 (else
                  (map expand-forms e))))
         (map expand-forms e)))

   'tuple
   (lambda (e)
     (for-each (lambda (x)
		 ;; assignment inside tuple looks like a keyword argument
		 (if (assignment? x)
		     (error "assignment not allowed inside tuple")))
	       (cdr e))
     (expand-forms `(call (top tuple) ,@(cdr e))))

   'dict
   (lambda (e)
     ;; TODO: deprecate
     `(call (top Dict)
            ,.(map expand-forms (cdr e))))

   'typed_dict
   (lambda (e)
     ;; TODO: deprecate
     (let ((atypes (cadr e))
           (args   (cddr e)))
       (if (and (length= atypes 3)
                (eq? (car atypes) '=>))
           `(call (call (top apply_type) (top Dict)
                        ,(expand-forms (cadr atypes))
                        ,(expand-forms (caddr atypes)))
                  ,.(map expand-forms args))
           (error (string "invalid \"typed_dict\" syntax " (deparse atypes))))))

   '=>
   (lambda (e) `(call => ,(expand-forms (cadr e)) ,(expand-forms (caddr e))))

   'cell1d
   (lambda (e)
     (let ((args (cdr e)))
       (cond ((has-parameters? args)
              (error "unexpected semicolon in array expression"))
             ((any vararg? args)
              (expand-forms
               `(call (top cell_1d) ,@args)))
             (else
              (let ((name (make-jlgensym)))
                `(block (= ,name (call (top Array) (top Any)
                                       ,(length args)))
                        ,.(map (lambda (i elt)
                                 `(call (top arrayset) ,name
                                        ,(expand-forms elt) ,(+ 1 i)))
                               (iota (length args))
                               args)
                        ,name))))))

   'cell2d
   (lambda (e)
     (let ((nr (cadr e))
           (nc (caddr e))
           (args (cdddr e)))
       (if (any vararg? args)
           (expand-forms
            `(call (top cell_2d) ,nr ,nc ,@args))
           (let ((name (make-jlgensym)))
             `(block (= ,name (call (top Array) (top Any)
                                    ,nr ,nc))
                     ,.(map (lambda (i elt)
                              `(call (top arrayset) ,name
                                     ,(expand-forms elt) ,(+ 1 i)))
                            (iota (* nr nc))
                            args)
                     ,name)))))

   'string
   (lambda (e) (expand-forms `(call (top string) ,@(cdr e))))

   '|::|
   (lambda (e)
     (if (length= e 2)
         (error "invalid \"::\" syntax"))
     (if (and (length= e 3) (not (symbol-like? (cadr e))))
         `(call (top typeassert)
                ,(expand-forms (cadr e)) ,(expand-forms (caddr e)))
         (map expand-forms e)))

   'while
   (lambda (e)
     `(scope-block
       (break-block loop-exit
                    (_while ,(expand-forms (cadr e))
                            (break-block loop-cont
                                         ,(expand-forms (caddr e)))))))

   'inner-while
   (lambda (e)
     `(scope-block
        (_while ,(expand-forms (cadr e))
                (break-block loop-cont
                             ,(expand-forms (caddr e))))))

   'break
   (lambda (e)
     (if (pair? (cdr e))
         e
         '(break loop-exit)))

   'continue (lambda (e) '(break loop-cont))

   'for
   (lambda (e)
     (let nest ((ranges (if (eq? (car (cadr e)) 'block)
                            (cdr (cadr e))
                            (list (cadr e))))
                (first  #t))
       (expand-for (if first 'while 'inner-while)
                   (cadr (car ranges))
                   (caddr (car ranges))
                   (if (null? (cdr ranges))
                       (caddr e)  ;; body
                       (nest (cdr ranges) #f)))))

   '+=     lower-update-op
   '-=     lower-update-op
   '*=     lower-update-op
   '.*=    lower-update-op
   '/=     lower-update-op
   './=    lower-update-op
   '//=    lower-update-op
   './/=   lower-update-op
   '|\\=|  lower-update-op
   '|.\\=| lower-update-op
   '|.+=|  lower-update-op
   '|.-=|  lower-update-op
   '^=     lower-update-op
   '.^=    lower-update-op
   '÷=     lower-update-op
   '.÷=    lower-update-op
   '%=     lower-update-op
   '.%=    lower-update-op
   '|\|=|  lower-update-op
   '&=     lower-update-op
   '$=     lower-update-op
   '<<=    lower-update-op
   '>>=    lower-update-op
   '>>>=   lower-update-op

   ':
   (lambda (e)
     (if (or (length= e 2)
             (and (length= e 3)
                  (eq? (caddr e) ':))
             (and (length= e 4)
                  (eq? (cadddr e) ':)))
         (error "invalid \":\" outside indexing"))
     `(call colon ,.(map expand-forms (cdr e))))

   'vect
   (lambda (e) (expand-forms `(call (top vect) ,@(cdr e))))

   'hcat
   (lambda (e) (expand-forms `(call hcat ,.(map expand-forms (cdr e)))))

   'vcat
   (lambda (e)
     (let ((a (cdr e)))
       (if (has-parameters? a)
         (error "unexpected semicolon in array expression")
         (expand-forms
           (if (any (lambda (x)
                      (and (pair? x) (eq? (car x) 'row)))
                    a)
             ;; convert nested hcat inside vcat to hvcat
             (let ((rows (map (lambda (x)
                               (if (and (pair? x) (eq? (car x) 'row))
                                   (cdr x)
                                   (list x)))
                             a)))
               `(call hvcat
                   (tuple ,.(map length rows))
                     ,.(apply append rows)))
             `(call vcat ,@a))))))

   'typed_hcat
   (lambda (e) `(call (top typed_hcat) ,(expand-forms (cadr e)) ,.(map expand-forms (cddr e))))

   'typed_vcat
   (lambda (e)
     (let ((t (cadr e))
           (a (cddr e)))
       (expand-forms
        (if (any (lambda (x)
             (and (pair? x) (eq? (car x) 'row)))
           a)
            ;; convert nested hcat inside vcat to hvcat
            (let ((rows (map (lambda (x)
                               (if (and (pair? x) (eq? (car x) 'row))
                                   (cdr x)
                                   (list x)))
                             a)))
              `(call (top typed_hvcat) ,t
                     (tuple ,.(map length rows))
                     ,.(apply append rows)))
            `(call (top typed_vcat) ,t ,@a)))))

   '|'|  (lambda (e) `(call ctranspose ,(expand-forms (cadr e))))
   '|.'| (lambda (e) `(call  transpose ,(expand-forms (cadr e))))

   'ccall
   (lambda (e)
     (if (length> e 3)
         (let ((name (cadr e))
               (RT   (caddr e))
               (argtypes (cadddr e))
               (args (cddddr e)))
           (begin
             (if (not (and (pair? argtypes)
                           (eq? (car argtypes) 'tuple)))
	       (if (and (pair? RT)
			(eq? (car RT) 'tuple))
                 (error "ccall argument types must be a tuple; try \"(T,)\" and check if you specified a correct return type")
                 (error "ccall argument types must be a tuple; try \"(T,)\"")))
             (expand-forms
              (lower-ccall name RT (cdr argtypes) args))))
         e))

   'comprehension
   (lambda (e)
     (expand-forms (lower-comprehension #f       (cadr e) (cddr e))))

   'typed_comprehension
   (lambda (e)
     (expand-forms (lower-comprehension (cadr e) (caddr e) (cdddr e))))

   'dict_comprehension
   (lambda (e)
     (expand-forms (lower-dict-comprehension (cadr e) (cddr e))))

   'typed_dict_comprehension
   (lambda (e)
     (expand-forms (lower-typed-dict-comprehension (cadr e) (caddr e) (cdddr e))))))

(define (lower-nd-comprehension atype expr ranges)
  (let ((result      (make-jlgensym))
        (ri          (gensy))
        (oneresult   (gensy)))
    ;; evaluate one expression to figure out type and size
    ;; compute just one value by inserting a break inside loops
    (define (evaluate-one ranges)
      (if (null? ranges)
          `(= ,oneresult ,expr)
          (if (eq? (car ranges) `:)
              (evaluate-one (cdr ranges))
              `(for ,(car ranges)
                    (block ,(evaluate-one (cdr ranges))
                           (break)) ))))

    ;; compute the dimensions of the result
    (define (compute-dims ranges oneresult-dim)
      (if (null? ranges)
          (list)
          (if (eq? (car ranges) `:)
              (cons `(call (top size) ,oneresult ,oneresult-dim)
                    (compute-dims (cdr ranges) (+ oneresult-dim 1)))
              (cons `(call (top length) ,(caddr (car ranges)))
                    (compute-dims (cdr ranges) oneresult-dim)) )))

    ;; construct loops to cycle over all dimensions of an n-d comprehension
    (define (construct-loops ranges iters oneresult-dim)
      (if (null? ranges)
          (if (null? iters)
              `(block (call (top setindex!) ,result ,expr ,ri)
                      (= ,ri (call (top +) ,ri) 1))
              `(block (call (top setindex!) ,result (ref ,expr ,@(reverse iters)) ,ri)
                      (= ,ri (call (top +) ,ri 1))) )
          (if (eq? (car ranges) `:)
              (let ((i (make-jlgensym)))
                `(for (= ,i (: 1 (call (top size) ,oneresult ,oneresult-dim)))
                      ,(construct-loops (cdr ranges) (cons i iters) (+ oneresult-dim 1)) ))
              `(for ,(car ranges)
                    ,(construct-loops (cdr ranges) iters oneresult-dim) ))))

    ;; Evaluate the comprehension
    `(scope-block
      (block
       (local ,oneresult)
       ,(evaluate-one ranges)
       (= ,result (call (top Array) ,(if atype atype `(call (top eltype) ,oneresult))
                        ,@(compute-dims ranges 1)))
       (= ,ri 1)
       ,(construct-loops (reverse ranges) (list) 1)
       ,result ))))

(define (lower-comprehension atype expr ranges)
  (if (any (lambda (x) (eq? x ':)) ranges)
      (lower-nd-comprehension atype expr ranges)
  (let ((result    (make-jlgensym))
        (ri        (gensy))
        (initlabl  (if atype #f (make-jlgensym)))
        (oneresult (make-jlgensym))
        (lengths   (map (lambda (x) (make-jlgensym)) ranges))
        (states    (map (lambda (x) (gensy)) ranges))
        (is        (map (lambda (x) (gensy)) ranges))
        (rv        (map (lambda (x) (make-jlgensym)) ranges)))

    ;; construct loops to cycle over all dimensions of an n-d comprehension
    (define (construct-loops ranges rv is states lengths)
      (if (null? ranges)
          `(block (= ,oneresult ,expr)
                  ,@(if atype '() `((type_goto ,initlabl ,oneresult)))
                  (boundscheck false)
                  (call (top setindex!) ,result ,oneresult ,ri)
                  (boundscheck pop)
                  (= ,ri (call (top +) ,ri 1)))
          `(block
            (= ,(car states) (call (top start) ,(car rv)))
            (local (:: ,(car is) (call (top typeof) ,(car lengths))))
            (= ,(car is) 0)
            (while (call (top !=) ,(car is) ,(car lengths))
                   (scope-block
                   (block
                    (= ,(car is) (call (top +) ,(car is) 1))
                    (= (tuple ,(cadr (car ranges)) ,(car states))
                       (call (top next) ,(car rv) ,(car states)))
                    ;; *** either this or force all for loop vars local
                    ,.(map (lambda (r) `(local ,r))
                           (lhs-vars (cadr (car ranges))))
                    ,(construct-loops (cdr ranges) (cdr rv) (cdr is) (cdr states) (cdr lengths))))))))

    ;; Evaluate the comprehension
    `(block
      ,.(map (lambda (v r) `(= ,v ,(caddr r))) rv ranges)
      ,.(map (lambda (v r) `(= ,v (call (top length) ,r))) lengths rv)
      (scope-block
       (block
        ,@(if atype '() `((label ,initlabl)))
        (= ,result (call (top Array)
                         ,(if atype atype `(static_typeof ,oneresult))
                         ,@lengths))
        (= ,ri 1)
        ,(construct-loops (reverse ranges) (reverse rv) is states (reverse lengths))
        ,result))))))

(define (lower-dict-comprehension expr ranges)
  (let ((result   (make-jlgensym))
        (initlabl (make-jlgensym))
        (onekey   (make-jlgensym))
        (oneval   (make-jlgensym))
        (rv         (map (lambda (x) (make-jlgensym)) ranges)))

    ;; construct loops to cycle over all dimensions of an n-d comprehension
    (define (construct-loops ranges)
      (if (null? ranges)
          `(block (= ,onekey ,(cadr expr))
                  (= ,oneval ,(caddr expr))
                  (type_goto ,initlabl ,onekey ,oneval)
                  (call (top setindex!) ,result ,oneval ,onekey))
          `(for ,(car ranges)
                (block
                 ;; *** either this or force all for loop vars local
                 ,.(map (lambda (r) `(local ,r))
                        (lhs-vars (cadr (car ranges))))
                 ,(construct-loops (cdr ranges))))))

    ;; Evaluate the comprehension
    (let ((loopranges
           (map (lambda (r v) `(= ,(cadr r) ,v)) ranges rv)))
      `(block
        ,.(map (lambda (v r) `(= ,v ,(caddr r))) rv ranges)
        (scope-block
         (block
          #;,@(map (lambda (r) `(local ,r))
          (apply append (map (lambda (r) (lhs-vars (cadr r))) ranges)))
          (label ,initlabl)
          (= ,result (call (curly (top Dict)
                                  (static_typeof ,onekey)
                                  (static_typeof ,oneval))))
          ,(construct-loops (reverse loopranges))
          ,result))))))

(define (lower-typed-dict-comprehension atypes expr ranges)
  (if (not (and (length= atypes 3)
                (eq? (car atypes) '=>)))
      (error "invalid \"typed_dict_comprehension\" syntax")
      (let ( (result (make-jlgensym))
             (rs (map (lambda (x) (make-jlgensym)) ranges)) )

        ;; construct loops to cycle over all dimensions of an n-d comprehension
        (define (construct-loops ranges rs)
          (if (null? ranges)
              `(call (top setindex!) ,result ,(caddr expr) ,(cadr expr))
              `(for (= ,(cadr (car ranges)) ,(car rs))
                    (block
                     ;; *** either this or force all for loop vars local
                     ,.(map (lambda (r) `(local ,r))
                            (lhs-vars (cadr (car ranges))))
                     ,(construct-loops (cdr ranges) (cdr rs))))))

        ;; Evaluate the comprehension
        `(block
          ,.(map make-assignment rs (map caddr ranges))
          (= ,result (call (curly (top Dict) ,(cadr atypes) ,(caddr atypes))))
          (scope-block
           (block
            #;,@(map (lambda (r) `(local ,r))
            (apply append (map (lambda (r) (lhs-vars (cadr r))) ranges)))
            ,(construct-loops (reverse ranges) (reverse rs))
            ,result))))))

(define (lhs-vars e)
  (cond ((symbol? e) (list e))
        ((and (pair? e) (eq? (car e) 'tuple))
         (apply append (map lhs-vars (cdr e))))
        (else '())))

; (op (op a b) c) => (a b c) etc.
(define (flatten-op op e)
  (if (not (pair? e)) e
      (apply append
             (map (lambda (x)
                    (if (and (pair? x) (eq? (car x) op))
                        (flatten-op op x)
                        (list x)))
                  (cdr e)))))

(define (expand-and e)
  (let ((e (flatten-op '&& e)))
    (let loop ((tail e))
      (if (null? tail)
          'true
          (if (null? (cdr tail))
              (car tail)
              `(if ,(car tail)
                   ,(loop (cdr tail))
                   false))))))

(define (expand-or e)
  (let ((e (flatten-op '|\|\|| e)))
    (let loop ((tail e))
      (if (null? tail)
          'false
          (if (null? (cdr tail))
              (car tail)
              (if (symbol-like? (car tail))
                  `(if ,(car tail) ,(car tail)
                       ,(loop (cdr tail)))
                  (let ((g (gensy)))
                    `(block (= ,g ,(car tail))
                            (if ,g ,g
                                ,(loop (cdr tail)))))))))))

;; in "return x()" inside a try block, "x()" is not really in tail position
;; since we need to pop the exception handler first. convert these cases
;; to "tmp = x(); return tmp"
(define (fix-try-block-returns e)
  (cond ((or (atom? e) (jlgensym? e) (quoted? e))  e)
        ((and (eq? (car e) 'return) (or (symbol-like? (cadr e)) (pair? (cadr e))))
         (let ((sym (make-jlgensym)))
           `(block (= ,sym ,(cadr e))
                   (return ,sym))))
        ((eq? (car e) 'lambda) e)
        (else
         (cons (car e)
               (map fix-try-block-returns (cdr e))))))

; conversion to "linear flow form"
;
; This pass removes control flow constructs from value position.
; A "control flow construct" is anything that would require a branch.
;  (block ... (value-expr ... control-expr ...) ...) =>
;  (block ... (= var control-expr) (value-expr ... var ...) ...)
; except the assignment is incorporated into control-expr, so that
; control exprs only occur in statement position.
;
; The conversion works by passing around the intended destination of
; the value being computed: #f for statement position, #t for value position,
; or a symbol if the value needs to be assigned to a particular variable.
; This is the "dest" argument to to-lff.
;
; This also keeps track of tail position, and converts the code so that
; everything in tail position is returned explicitly.
;
; The result is that every expression whose value is needed is either
; a function argument, an assignment RHS, or returned explicitly.
; In this form, expressions can be analyzed freely without fear of
; intervening branches. Similarly, control flow can be analyzed without
; worrying about implicit value locations (the "evaluation stack").
(define *lff-line* 0)
(define (to-LFF e)
  (set! *lff-line* 0)
  (with-exception-catcher
   (lambda (e)
     (if (and (> *lff-line* 0) (pair? e) (eq? (car e) 'error))
         (let ((msg (cadr e)))
           (raise `(error ,(string msg " at line " *lff-line*))))
         (raise e)))
   (lambda () (to-blk (to-lff e #t #t)))))

(define (to-blk r)
  (if (length= r 1) (car r) (cons 'block (reverse r))))

(define (blk-tail r) (reverse r))

;; apply to-lff to each subexpr and combine results
(define (map-to-lff e dest tail)
  (let ((r (map (lambda (arg) (to-lff arg #t #f))
                (cdr e))))
    (cond ((symbol-like? dest)
           (cons `(= ,dest ,(cons (car e) (map car r)))
                 (apply append (map cdr (reverse r)))))
          (else
           (let ((ex (cons (car e) (map car r))))
             (cons (if tail `(return ,ex) ex)
                   (apply append (map cdr (reverse r)))))))))

;; to-lff returns (new-ex . stmts) where stmts is a list of statements that
;; must run before new-ex is valid.
;;
;; If the input expression needed to be removed from its original context,
;; like the 'if' in "1+if(a,b,c)", then new-ex is a symbol holding the
;; result of the expression.
;;
;; If dest is a symbol or #f, new-ex can be a statement.
;;
;; We essentially maintain a stack of control-flow constructs that need to be
;; run in statement position as we walk around an expression. If we hit
;; statement context, we can dump the control-flow stuff there.
;; This expression walk is entirely within the "else" clause of the giant
;; case expression. Everything else deals with special forms.
(define (to-lff e dest tail)
  (if (effect-free? e)
      (cond ((symbol-like? dest)
             (if (and (pair? e) (eq? (car e) 'break))
                 ;; odd corner case: sometimes try/finally generates
                 ;; a (break ) as an assignment RHS
                 (to-lff e #f #f)
                 (cons `(= ,dest ,e) '())))
            (dest (cons (if tail `(return ,e) e)
                        '()))
            (else (cons e '())))

      (case (car e)
        ((call)  ;; ensure left-to-right evaluation of arguments
         (let ((assigned
                ;; vars assigned in each arg
                ;; start with cddr since each arg only considers subsequent ones
                (map (lambda (x) (expr-find-all assignment-like? x cadr))
                     (cddr e))))
           (if (every null? assigned)
               ;; no assignments
               (map-to-lff e dest tail)
               ;; has assignments
               (let each-arg ((ass  assigned)
                              (args (cdr e))
                              (tmp  '())
                              (newa '()))
                 ;; if an argument contains vars assigned in later arguments,
                 ;; lift out a temporary assignment for it.
                 (if (null? ass)
                     (if (null? tmp)
                         (map-to-lff e dest tail)
                         (to-lff `(block
                                   ,.(reverse tmp)
                                   (call ,.(reverse newa) ,(car args)))
                                 dest tail))
                     (if (expr-contains-p (lambda (v) (if (jlgensym? v)
                                            (any (lambda (vlist) (mem-jlgensym v vlist)) ass)
                                            (any (lambda (vlist) (memq v vlist)) ass)))
                                          (car args))
                         (let ((g (make-jlgensym)))
                           (each-arg (cdr ass) (cdr args)
                                     (cons `(= ,g ,(car args)) tmp)
                                     (cons g newa)))
                         (each-arg (cdr ass) (cdr args)
                                   tmp
                                   (cons (car args) newa))))))))

        ((=)
         (if (or (not (symbol-like? (cadr e)))
                 (eq? (cadr e) 'true)
                 (eq? (cadr e) 'false))
             (error (string "invalid assignment location \"" (deparse (cadr e)) "\"")))
         (let ((LHS (cadr e))
               (RHS (caddr e)))
           (cond ((not dest)
                  (to-lff RHS LHS #f))
                 #;((assignment? RHS)
                 (let ((r (to-lff RHS dest #f)))
                 (list* (if tail `(return ,(car r)) (car r))
                 `(= ,LHS ,(car r))
                 (cdr r))))
                 ((and (effect-free? RHS)
                       ;; need temp var for `x::Int = x` (issue #6896)
                       (not (eq? RHS (decl-var LHS))))
                  (cond ((symbol-like? dest)
                            (list `(= ,LHS ,RHS)
                                  `(= ,dest ,RHS)))
                        (dest  (list (if tail `(return ,RHS) RHS)
                                     `(= ,LHS ,RHS)))
                        (else  (list e))))
                 (else
                  (to-lff (let ((val (make-jlgensym)))
                            `(block (= ,val ,RHS)
                                    (= ,LHS ,val)
                                    ,val))
                          dest tail)))))

        ((if)
         (cond ((or (and tail (not (jlgensym? dest))) (eq? dest #f) (symbol? dest))
                (let ((r (to-lff (cadr e) #t #f)))
                  (cons `(if
                          ,(car r)
                          ,(to-blk (to-lff (caddr e) dest tail))
                          ,(if (length= e 4)
                               (to-blk (to-lff (cadddr e) dest tail))
                               (to-blk (to-lff '(null)  dest tail))))
                        (cdr r))))
               (else (let* ((g (gensy))
                            (stmts (cons g
                                         (cons `(local ,g) (to-lff e g tail)))))
                       (if (jlgensym? dest) (cons `(= ,dest ,g) stmts) stmts)))))

        ((line)
         (set! *lff-line* (cadr e))
         (cons e '()))

        ((trycatch)
         (cond ((and (eq? dest #t) (not tail))
                (let ((g (gensy)))
                  (list* g
                         `(local ,g)
                         (to-lff e g #f))))
               (else (let* ((g (if (jlgensym? dest) (gensy) dest))
                            (stmts (cons `(trycatch ,(fix-try-block-returns
                                                      (to-blk (to-lff (cadr e) g tail)))
                                                     ,(to-blk (to-lff (caddr e) g tail)))
                                         ())))
                       (if (jlgensym? dest) (cons `(= ,dest ,g) stmts) stmts)))))

        ((&&)
         (to-lff (expand-and e) dest tail))
        ((|\|\||)
         (to-lff (expand-or e) dest tail))

        ((block)
         (if (length= e 2)
             (to-lff (cadr e) dest tail)
             (let* ((val (last e))
		    (g (make-jlgensym))
                    (stmts
                     (let loop ((tl (cdr e)))
                       (if (null? tl) '()
                           (if (null? (cdr tl))
                               (cond ((or tail (eq? dest #f) (symbol-like? dest) (symbol-like? val))
                                      (blk-tail (to-lff (car tl) dest tail)))
                                     (else
                                      (blk-tail (to-lff (car tl) g tail))))
                               (cons (to-blk (to-lff (car tl) #f #f))
                                     (loop (cdr tl))))))))
               (if (and (eq? dest #t) (not tail))
                   (cons (if (symbol-like? val) val g) (reverse stmts))
                   (if (and tail (null? stmts))
                       (cons '(return (null))
                             '())
                       (cons (cons 'block stmts)
                             '()))))))

        ((return)
         (if (and dest (not tail))
             (error "misplaced return statement")
             (to-lff (cadr e) #t #t)))

        ((_while) (cond ((eq? dest #t)
                         (cons (if tail '(return (null)) '(null))
                               (to-lff e #f #f)))
                        (else
                         (let* ((r (to-lff (cadr e) #t #f))
                                (w (cons `(_while ,(to-blk (cdr r))
                                                  ,(car r)
                                                  ,(to-blk
                                                    (to-lff (caddr e) #f #f)))
                                         '())))
                           (if (symbol-like? dest)
                               (cons `(= ,dest (null)) w)
                               w)))))

        ((break-block)
         (let ((r (to-lff (caddr e) dest tail)))
           (if dest
               (cons (car r)
                     (list `(break-block ,(cadr e) ,(to-blk (cdr r)))))
               (cons `(break-block ,(cadr e) ,(car r))
                     (cdr r)))))

        ((scope-block)
         (if (and dest (not tail) (not (jlgensym? dest)))
             (let* ((g (make-jlgensym))
                    (r (to-lff (cadr e) g tail)))
               (cons (car (to-lff g dest tail))
                   (cons `(scope-block ,(to-blk r))
                         '())))
             (let ((r (to-lff (cadr e) dest tail)))
               (cons `(scope-block ,(to-blk r))
                     '()))))

        ;; move the break to the list of preceding statements. value is
        ;; null but this will never be observed.
        ((break) (cons '(null) (list e)))

        ((lambda)
         (let ((l `(lambda ,(cadr e)
                     ,(to-blk (to-lff (caddr e) #t #t)))))
           (if (symbol-like? dest)
               (cons `(= ,dest ,l) '())
               (cons (if tail `(return ,l) l) '()))))

        ((local global)
         (if dest
             (error (string "misplaced \"" (car e) "\" declaration")))
         (cons (to-blk (to-lff '(null) dest tail))
               (list e)))

        ((|::|)
         (if dest
             ;; convert to typeassert or decl based on whether it's in
             ;; value or statement position.
             (to-lff `(call (top typeassert) ,@(cdr e)) dest tail)
             (to-lff `(decl ,@(cdr e)) dest tail)))

        ((unnecessary-tuple)
         (if dest
             (to-lff (cadr e) dest tail)
             ;; remove if not in value position
             (to-lff '(null) dest tail)))

        ((method)
         (if dest
             (let ((ex (to-lff (or (method-expr-name e) '(null)) dest tail))
                   (fu (to-lff e #f #f)))
               (cons (car ex)
                     (append fu (cdr ex))))
             (let ((ex (if (length= e 2)
			   e
			   ;; leave the block in the type argument in place; its
			   ;; statements are lifted to the top level by cl-convert.
			   `(method ,(cadr e) ,(caddr e)
				    ,(car (to-lff (cadddr e) #f #f))
				    ,(last e)))))
               (cons (if tail `(return ,ex) ex)
                     '()))))

        ((module) (cons e '()))
	;; TODO: something needs to be done here, but things seem to depend
	;; on the current somewhat-broken behavior in a fragile way.
	#;((toplevel)  ;; don't move things out of toplevel blocks
	 (let ((r (map-to-lff e dest tail)))
	   (let ((ex `(toplevel ,@(reverse (cdr r)) ,@((if tail cdadr cdr) (car r)))))
	     (cons (if tail `(return ,ex) ex) '()))))

        ((symbolicgoto symboliclabel)
         (cons (if tail '(return (null)) '(null))
               (map-to-lff e #f #f)))

        (else
         (map-to-lff e dest tail)))))

#|
future issue:
right now scope blocks need to be inside functions:

> (julia-expand '(block (call + 1 (scope-block (block (= a b) c)))))
(block (scope-block (local a) (local #:g13) (block (= a b) (= #:g13 c)))
       (return (call + 1 #:g13)))

> (julia-expand '(scope-block (call + 1 (scope-block (block (= a b) c)))))
(scope-block
 (local #:g15)
 (block (scope-block (local a) (block (= a b) (= #:g15 c)))
        (return (call + 1 #:g15))))

The first one gave something broken, but the second case works.
So far only the second case can actually occur.
|#

(define (check-dups locals)
  (if (and (pair? locals) (pair? (cdr locals)))
      (or (and (memq (car locals) (cdr locals))
               (error (string "local \"" (car locals) "\" declared twice")))
          (check-dups (cdr locals))))
  locals)

(define (find-assigned-vars e env)
  (if (or (not (pair? e)) (quoted? e))
      '()
      (case (car e)
        ((lambda scope-block module)  '())
        ((method)
         (let ((v (decl-var (method-expr-name e))))
           (if (or (not (symbol? v)) (memq v env))
               '()
               (list v))))
        ((=)
         (let ((v (decl-var (cadr e))))
	   (if (or (jlgensym? v) (memq v env))
	       '()
	       (list v))))
        (else
         (apply append! (map (lambda (x) (find-assigned-vars x env))
                             e))))))

(define (find-decls kind e)
  (if (or (not (pair? e)) (quoted? e))
      '()
      (cond ((memq (car e) '(lambda scope-block module))
             '())
            ((eq? (car e) kind)
             (list (decl-var (cadr e))))
            (else
             (apply append! (map (lambda (x) (find-decls kind x))
                                 e))))))

(define (find-local-decls  e) (find-decls 'local  e))
(define (find-global-decls e) (find-decls 'global e))

(define (find-locals e env glob)
  (delete-duplicates
   (append! (check-dups (find-local-decls e))
            ;; const decls on non-globals also introduce locals
            (diff (find-decls 'const e) glob)
            (find-assigned-vars e env))))

(define (remove-local-decls e)
  (cond ((or (not (pair? e)) (quoted? e)) e)
        ((or (eq? (car e) 'scope-block) (eq? (car e) 'lambda)) e)
        ((eq? (car e) 'block)
         (map remove-local-decls
              (filter (lambda (x) (not (and (pair? x) (eq? (car x) 'local))))
                      e)))
        (else
         (map remove-local-decls e))))

;; local variable identification
;; convert (scope-block x) to `(scope-block ,@locals ,x)
;; where locals is a list of (local x) expressions, derived from two sources:
;; 1. (local x) expressions inside this scope-block and lambda
;; 2. (const x) expressions in a scope-block where x is not declared global
;; 3. variables assigned inside this scope-block that don't exist in outer
;;    scopes
(define (add-local-decls e env implicitglobals)
  (if (or (not (pair? e)) (quoted? e)) e
      (cond ((eq? (car e) 'lambda)
             (let* ((env (append (lam:vars e) env))
                    (body (add-local-decls (caddr e) env
					   ;; don't propagate implicit globals
					   ;; issue #7234
					   '())))
               (list 'lambda (cadr e) body)))

            ((eq? (car e) 'scope-block)
             (let* ((iglo (find-decls 'implicit-global (cadr e)))
		    (glob (diff (find-global-decls (cadr e)) iglo))
                    (vars (find-locals
                           ;; being declared global prevents a variable
                           ;; assignment from introducing a local
                           (cadr e)
			   (append env glob implicitglobals iglo)
			   (append glob iglo)))
                    (body (add-local-decls (cadr e)
					   (append vars glob env)
					   (append iglo implicitglobals)))
		    (lineno (if (and (length> body 1)
				     (pair? (cadr body))
                                     (eq? 'line (car (cadr body))))
                                (list (cadr body))
                                '()))
                    (body (if (null? lineno)
                              body
                              `(,(car body) ,@(cddr body)))))
               (for-each (lambda (v)
                           (if (memq v vars)
                               (error (string "variable \"" v "\" declared both local and global"))))
                         glob)
               `(scope-block ,@lineno
                             ;; place local decls after initial line node
                             ,.(map (lambda (v) `(local ,v))
                                    vars)
                             ,(remove-local-decls body))))

	    ((eq? (car e) 'module)
	     (error "module expression not at top level"))

            (else
	     (map (lambda (x)
		    (add-local-decls x env implicitglobals))
		  e)))))

(define (identify-locals e) (add-local-decls e '() '()))

(define (declared-local-vars e)
  (map (lambda (x) (decl-var (cadr x)))
       (filter (lambda (x)
                 (and (pair? x)
                      (eq? (car x) 'local)))
               (cdr e))))

; e - expression
; renames - assoc list of (oldname . newname)
; this works on any tree format after identify-locals
(define (rename-vars e renames)
  (cond ((null? renames)  e)
        ((symbol? e)      (lookup e renames e))
        ((not (pair? e))  e)
        ((quoted? e)      e)
        (else
         (let (; remove vars bound by current expr from rename list
               (new-renames
                (without renames
                         (case (car e)
                           ((lambda)
                            (append (lambda-all-vars e)
                                    (find-global-decls (cadddr e))))
                           ((scope-block)
                            (append (declared-local-vars e)
                                    (find-global-decls (cadr e))))
                           (else '())))))
           (cons (car e)
                 (map (lambda (x)
                        (rename-vars x new-renames))
                      (cdr e)))))))

;; all vars used in e outside x
(define (vars-used-outside e x)
  (table.keys (free-vars- e (table) x)))

(define (flatten-lambda-scopes e)
  (cond ((or (atom? e) (quoted? e)) e)
        ((eq? (car e) 'lambda) (flatten-scopes e))
        (else (map flatten-lambda-scopes e))))

;; remove (scope-block) and (local), convert lambdas to the form
;; (lambda (argname...) (locals var...) body)
(define (flatten-scopes e)
  (define scope-block-vars '())
  (define (remove-scope-blocks e context usedv)
    (cond ((or (atom? e) (quoted? e)) e)
          ((eq? (car e) 'lambda) e)
          ((eq? (car e) 'scope-block)
           (let ((vars (declared-local-vars e))
                 (body (cons 'block (cdr e))));(car (last-pair e))))
             (let* ((outer    (append usedv (vars-used-outside context e)))
                    ;; only rename conflicted vars
                    (to-ren   (filter (lambda (v) (memq v outer)) vars))
                    (newnames (map named-gensy to-ren))
                    (bod      (rename-vars (remove-scope-blocks body e outer)
                                           (map cons to-ren newnames))))
               (set! scope-block-vars (nconc newnames scope-block-vars))
               (set! scope-block-vars (nconc (diff vars to-ren)
                                             scope-block-vars))
               bod)))
          (else (map (lambda (e) (remove-scope-blocks e context usedv))
                     e))))

  (cond ((not (pair? e))   e)
        ((quoted? e)       e)
        ((eq? (car e)      'lambda)
         (let* ((argnames  (lam:vars e))
                (body      (caddr e))
                (body2     (flatten-lambda-scopes body))
                (r-s-b     (remove-scope-blocks body2 body2 argnames)))
           (for-each (lambda (v)
                       (if (memq v argnames)
                           (error (string "local \"" v "\" conflicts with argument"))))
                     (declared-local-vars body))
           `(lambda ,(cadr e)
              (locals ,@scope-block-vars)
              ,r-s-b)))
        (else (map (lambda (x) (if (not (pair? x)) x
                                   (flatten-scopes x)))
                   e))))

(define (has-unmatched-symbolic-goto? e)
  (let ((label-refs (table))
        (label-defs (table)))
    (find-symbolic-label-refs e label-refs)
    (find-symbolic-label-defs e label-defs)
    (any not (map (lambda (k) (get label-defs k #f))
                  (table.keys label-refs)))))

(define (symbolic-label-handler-levels e levels handler-level)
  (if (or (not (pair? e)) (quoted? e))
      '()
      (case (car e)
        ((trycatch)
         (symbolic-label-handler-levels (cadr e) levels (+ handler-level 1)))
        ((symboliclabel)
         (put! levels (cadr e) handler-level))
        (else
         (map (lambda (x) (symbolic-label-handler-levels x levels handler-level)) e)))))

(define (find-symbolic-label-defs e tbl)
  (if (or (not (pair? e)) (quoted? e))
      '()
      (if (eq? (car e) 'symboliclabel)
          (put! tbl (cadr e) #t)
          (map (lambda (x) (find-symbolic-label-defs x tbl)) e))))

(define (find-symbolic-label-refs e tbl)
  (if (or (not (pair? e)) (quoted? e))
      '()
      (if (eq? (car e) 'symbolicgoto)
          (put! tbl (cadr e) #t)
          (map (lambda (x) (find-symbolic-label-refs x tbl)) e))))

(define (make-gensym-generator)
  (let ((jlgensym-counter 0))
    (lambda ()
      (begin0 `(jlgensym ,jlgensym-counter)
              (set! jlgensym-counter (+ 1 jlgensym-counter))))))

(define (renumber-jlgensym- e tbl next-jlgensym)
  (cond
   ((or (not (pair? e)) (quoted? e)) e)
   ((eq? (car e) 'lambda)
    (let* ((next  (make-gensym-generator))
	   (body  (renumber-jlgensym- (lam:body e) (table) next))
	   (count (cadr (next)))
	   (vi    (caddr e)))
      `(lambda ,(cadr e)
	 (,(car vi) ,(cadr vi) ,count ,(last vi))
	 ,body)))
   ((jlgensym? e)
    (let ((n (get tbl (cadr e) #f)))
      (if n n
          (let ((n (next-jlgensym))) (put! tbl (cadr e) n) n))))
   (else (map (lambda (x) (renumber-jlgensym- x tbl next-jlgensym)) e))))

(define (renumber-jlgensym e)
  (renumber-jlgensym- e #f error))

(define (lambda-all-vars e)
  (append (lam:vars e)
          (cdr (caddr e))))

(define (free-vars- e tab excl)
  (cond ((symbol? e) (put! tab e #t))
        ((or (atom? e) (quoted? e)) tab)
        ((eq? e excl) tab)
        ((eq? (car e) 'lambda)
         (let ((bound (lambda-all-vars e)))
           (for-each (lambda (v) (if (not (memq v bound)) (put! tab v #t)))
                     (free-vars (lam:body e))))
         tab)
        (else
         (for-each (lambda (x) (free-vars- x tab excl))
                   (cdr e))
         tab)))

(define *free-vars-secret-value* (list 0))
(define (free-vars e)
  (table.keys (free-vars- e (table) *free-vars-secret-value*)))

(define (filter2 f a b) (append (filter f a) (filter f b)))

(define (analyze-vars-lambda e env captvars sp new-sp)
  (let* ((args (lam:args e))
	 (locl (cdr (caddr e)))
	 (allv (nconc (map arg-name args) locl))
	 (fv   (let* ((fv (diff (free-vars (lam:body e)) allv))
		      ;; add variables referenced in declared types for free vars
		      (dv (apply nconc (map (lambda (v)
					      (let ((vi (var-info-for v env)))
						(if vi (free-vars (vinfo:type vi)) '())))
					    fv))))
		 (append (diff dv fv) fv)))
	 (glo  (find-global-decls (lam:body e)))
	 ;; make var-info records for vars introduced by this lambda
	 (vi   (nconc
		(map (lambda (decl) (make-var-info (decl-var decl)))
		     args)
		(map make-var-info locl)))
	 ;; captured vars: vars from the environment that occur
	 ;; in our set of free variables (fv).
	 (cv    (filter2 (lambda (v) (and (memq (vinfo:name v) fv)
					  (not (memq (vinfo:name v) glo))))
			 env (map make-var-info sp)))
	 (bod   (analyze-vars
		 (flatten-blocks (lam:body e))
		 (append vi
			 ;; new environment: add our vars
			 (filter (lambda (v)
				   (and (not (memq (vinfo:name v) allv))
					(not (memq (vinfo:name v) glo))))
				 env))
		 cv (delete-duplicates (append new-sp sp)))))
    ;; mark all the vars we capture as captured
    (for-each (lambda (v) (vinfo:set-capt! v #t))
	      cv)
    `(lambda ,args
       (,vi ,cv 0 ,new-sp)
       ,bod)))

;; convert each lambda's (locals ...) to
;;   (var-info-lst captured-var-infos gensyms static_params)
;; where var-info-lst is a list of var-info records
(define (analyze-vars e env captvars sp)
  (if (or (atom? e) (quoted? e))
      e
      (case (car e)
        ((=)
         (let ((vi (var-info-for (cadr e) env)))
           (if vi
               (begin
                 (if (vinfo:asgn vi)
                     (vinfo:set-sa! vi #f)
                     (vinfo:set-sa! vi #t))
                 (vinfo:set-asgn! vi #t)
                 (if (assq (car vi) captvars)
                     (vinfo:set-iasg! vi #t)))))
         `(= ,(cadr e) ,(analyze-vars (caddr e) env captvars sp)))
        ((decl |::|)
         ; handle var::T declaration by storing the type in the var-info
         ; record. for non-symbols or globals, emit a type assertion.
         (let ((vi (var-info-for (cadr e) env)))
           (if vi
               (begin (if (not (eq? (vinfo:type vi) 'Any))
                          (error (string "multiple type declarations for \""
                                         (cadr e) "\"")))
                      (if (assq (cadr e) captvars)
                          (error (string "type of \"" (cadr e)
                                         "\" declared in inner scope")))
                      (vinfo:set-type! vi (caddr e))
                      '(null))
               `(call (top typeassert) ,(cadr e) ,(caddr e)))))
        ((lambda)
	 (analyze-vars-lambda e env captvars sp '()))
	((with-static-parameters)
	 ;; (with-static-parameters func_expr sp_1 sp_2 ...)
	 (assert (eq? (car (cadr e)) 'lambda))
	 (analyze-vars-lambda (cadr e) env captvars sp
			      (cddr e)))
        ((method)
         (let ((vi (var-info-for (method-expr-name e) env)))
           (if vi
               (begin
                 (vinfo:set-asgn! vi #t)
                 ;; note: method defs require a memory loc. (issue #7658)
                 (vinfo:set-sa! vi #f)
                 (if (assq (car vi) captvars)
                     (vinfo:set-iasg! vi #t)))))
	 (if (length= e 2)
	     `(method ,(cadr e))
	     `(method ,(cadr e)
		      ,(analyze-vars (caddr  e) env captvars sp)
		      ,(begin (assert (eq? (car (cadddr e)) 'lambda))
			      (analyze-vars-lambda (cadddr e) env captvars sp
						   (method-expr-static-parameters e)))
		      ,(caddddr e))))
	((module) e)
        (else (cons (car e)
                    (map (lambda (x) (analyze-vars x env captvars sp))
                         (cdr e)))))))

(define (analyze-variables e) (analyze-vars e '() '() '()))

#|
 1. Figure out how to pass in static parameters in --compile=no mode, fix --compile=all.

 2. repair precompilation

 3. Figure out closure serialization. maybe only fully serialize types from
 Main.__hidden__

 4. Staged functions containing closures are probably not lowered correctly
 (jl_instantiate_staged).

<<<<<<< HEAD
 5. too many gensyms; maybe move generated toplevel definitions to
 a __hidden__ submodule. moreover, references in __hidden__ can be considered
 weak. if __hidden__ has the only reference to a type, it can be removed.
 - names must have the property that if the same module is loaded on multiple
   processors, corresponding closures have the same name.
 - anything of the form `f(x)=...` or `function f(x)` has "display name" `f`,
   with `->` the display name is `anonymous`. display name goes in AST source
   location metadata, and in linfo->name.
=======
 5. too many gensyms
 idea: record the max module->counter after lowering is complete. anything higher than
 this might be nondeterministic, and needs to be serialized in full.
>>>>>>> 8caf5503


 6. nice deprecation for `call` overloading

 7. reduce amount of specialization on closure types somehow

 8. improve typing of closure fields; remove Box for single-assigned vars;
 specialized Box{T} for mutable bindings with declared types. remove redundant Boxes.

 9. propagate static parameters into closure types, so e.g. closure method
 signatures can depend on them.

 10. decide if/how to present extra function argument when printing things


 11. better ctor syntax

 12. handle local method definitions inside `if` blocks, etc.

 13. don't allocate MethodTable for abstract types

 14. fix (apparent) duplicate data in inference.ji

 15. decide what if anything to do about method overwrite warnings in core constructors

 16. is there a more efficient way to have huge #s of types with only default constructors?

other:
- methods(ASCIIString) shows entire Type methods list; should restrict to ASCIIString
|#

(define (vinfo:not-capt vi)
  (list (car vi) (cadr vi) (logand (caddr vi) (lognot 5))))

(define (clear-capture-bits vinfos)
  (map vinfo:not-capt vinfos))

(define (convert-lambda lam fname tname interp)
  `(lambda ,(lam:args lam)
     (,(clear-capture-bits (car (lam:vinfo lam)))
      ()
      ,(caddr (lam:vinfo lam))
      ,(cadddr (lam:vinfo lam)))
     ,(add-box-inits-to-body
       lam
       (cl-convert (cadddr lam) fname lam (table) #f interp))))

(define (convert-for-type-decl rhs t)
  (if (eq? t 'Any)
      rhs
      `(call (top typeassert)
	     (call (top convert) ,t ,rhs)
	     ,t)))

(define (convert-assignment var rhs fname lam interp)
  (let ((vi (assq var (car  (lam:vinfo lam))))
	(cv (assq var (cadr (lam:vinfo lam)))))
    (let* ((vt  (or (and vi (vinfo:type vi))
		    (and cv (vinfo:type cv))
		    'Any))
	   (rhs (convert-for-type-decl rhs
				       (if (eq? vt 'Any)
					   vt
					   (cl-convert vt fname lam #f #f interp)))))
      (cond
       ((and cv (vinfo:asgn cv) (vinfo:capt cv))
	`(call (top setfield!)
               ,(if interp
                    `($ ,var)
                    `(call (top getfield) ,fname (inert ,var)))
	       (inert contents)
	       ,rhs))
       ((and vi (vinfo:asgn vi) (vinfo:capt vi))
	`(call (top setfield!) ,var (inert contents) ,rhs))
       (else
	`(= ,var ,rhs))))))

(define (arg-type-lowered a)
  (let ((t (arg-type a)))
    (if (vararg? t)
	`(call (top apply_type) Vararg ,(cadr t))
	t)))

;; replace leading (function) argument type with `typ`
(define (fix-function-arg-type te typ iskw namemap)
  (let* ((typapp (caddr te))
         (types  (pattern-replace
		  (pattern-set
		   (pattern-lambda (call (call (top (-/ getfield)) (-/ Core) (quote (-/ Typeof))) name)
				   (get namemap name __)))
		  (cdddr typapp)))
         (newtypes
          (if iskw
              `(,(car types) #;(call (call (top getfield) Core 'kwftype) ,typ) ,(cadr types) ,typ ,@(cdddr types))
              `(,typ ,@(cdr types)))))
    `(call (top svec) (call (top apply_type) Tuple ,@newtypes)
	   ,(cadddr te))))

(define (lift-toplevel e)
  (if (atom? e) (cons e '())
      (let* ((rec (map lift-toplevel e))
	     (e2  (map car rec))
	     (tl  (apply append (map cdr rec))))
	(if (eq? (car e) 'toplevel-butlast)
	    (cons (last e2) (append tl (butlast (cdr e2))))
	    (cons e2 tl)))))

(define (add-box-inits-to-body lam body)
  (let ((args (map arg-name (lam:args lam)))
	(vis  (car (lam:vinfo lam)))
	(lnos (take-while (lambda (x) (and (pair? x) (eq? (car x) 'line)))
			  (cdr body))))
    ;; insert Box allocations for captured/assigned arguments
    `(,(car body)
      ,@lnos
      ,@(apply append
	       (map (lambda (arg)
		      (let ((vi (assq arg vis)))
			(if (and vi (vinfo:asgn vi) (vinfo:capt vi))
			    `((= ,arg (call (top Box) ,arg)))
			    '())))
		    args))
      ,@(list-tail body (+ 1 (length lnos))))))

;; clear capture bit for vars assigned once at the top
(define (lambda-optimize-vars! lam)
  (assert (eq? (car lam) 'lambda))
  (let ((vi (car (lam:vinfo lam))))
    (if (and (any vinfo:capt vi)
	     (any vinfo:sa vi))
	(let ((leading
	       (map cadr
		    (filter assignment?
			    (take-while (lambda (e)
					  (or (atom? e)
					      (memq (car e) '(quote top line inert local
								    implicit-global global
								    const newvar = null method))))
					(lam:body lam))))))
	  (for-each (lambda (v)
		      (if (and (vinfo:sa v) (memq (car v) leading))
			  (set-car! (cddr v) (logand (caddr v) (lognot 5)))))
		    vi)))
    lam))

(define (closure-convert e) (cl-convert e #f #f #f #f #f))

(define (map-cl-convert exprs fname lam namemap toplevel interp)
  (if toplevel
      (let loop ((exprs exprs)
		 (stmts '()))
	(if (null? exprs)
	    (reverse! stmts)
	    (let* ((x (lift-toplevel (cl-convert (car exprs) fname lam namemap #f interp))))
	      (loop (cdr exprs)
		    (cons (car x) (revappend (cdr x) stmts))))))
      (map (lambda (x) (cl-convert x fname lam namemap #f interp)) exprs)))

(define (cl-convert e fname lam namemap toplevel interp)
  (if (and (not lam)
	   (not (and (pair? e) (memq (car e) '(lambda method macro)))))
      (if (atom? e) e
	  (cons (car e) (map-cl-convert (cdr e) fname lam namemap toplevel interp)))
      (cond
       ((symbol? e)
	(let ((vi (assq e (car  (lam:vinfo lam))))
	      (cv (assq e (cadr (lam:vinfo lam)))))
	  (cond ((eq? e fname) e)
		(cv
		 (let ((access (if interp
                                   `($ (call (top QuoteNode) ,e))
                                   `(call (top getfield) ,fname (inert ,e)))))
		   (if (and (vinfo:asgn cv) (vinfo:capt cv))
		       `(call (top getfield) ,access (inert contents))
		       access)))
		(vi
		 (if (and (vinfo:asgn vi) (vinfo:capt vi))
		     `(call (top getfield) ,e (inert contents))
		     e))
		(else e))))
       ((atom? e) e)
       (else
	(case (car e)
	  ((quote top line break inert) e)
	  ((=)
	   (let ((var (cadr e))
		 (rhs (cl-convert (caddr e) fname lam namemap toplevel interp)))
	     (convert-assignment var rhs fname lam interp)))
	  ((newvar)
	   (let ((vi (assq (cadr e) (car (lam:vinfo lam)))))
	     (if (and vi (vinfo:asgn vi) (vinfo:capt vi))
		 `(= ,(cadr e) (call (top Box)))
		 e)))
	  ((local)
	   (let ((vi (assq (cadr e) (car (lam:vinfo lam)))))
	     (if (and vi (vinfo:asgn vi) (vinfo:capt vi)
		      ;; avoid redundant box for vars with newvar nodes
		      (not (any (lambda (x) (and (length= x 2)
						 (eq? (car x) 'newvar) (eq? (cadr x) (cadr e))))
				(lam:body lam))))
		 `(= ,(cadr e) (call (top Box)))
		 `(newvar ,(cadr e)))))
	  ((const)
	   (if (or (assq (cadr e) (car  (lam:vinfo lam)))
		   (assq (cadr e) (cadr (lam:vinfo lam))))
	       '(null)
	       e))
          ((macro)
           (if (atom? (caddr e))
               e
               (let ((lam2 (caddr e)))
                 `(macro ,(cadr e)
                    (lambda ,(cadr lam2)
                      (,(clear-capture-bits (car (lam:vinfo lam2)))
                       ,@(cdr (lam:vinfo lam2)))
                      ,(add-box-inits-to-body
                        lam2
                        (cl-convert (cadddr lam2) 'anon lam2 (table) #f interp)))))))
	  ((method)
           (let* ((name  (method-expr-name e))
                  (short (length= e 2))  ;; function f end
                  (lam2  (if short #f (cadddr e)))
                  (vis   (if short '(() () ()) (lam:vinfo lam2)))
                  (cvs   (map car (cadr vis)))
                  (local? (and lam (symbol? name)
                               (or (assq name (car  (lam:vinfo lam)))
                                   (assq name (cadr (lam:vinfo lam))))))
                  (sig      (and (not short) (caddr e)))
                  (sp-inits (if short '() (if (eq? (car sig) 'block)
                                              (butlast (cdr sig))
                                              '())))
                  (sig      (and sig (if (eq? (car sig) 'block)
                                         (last sig)
                                         sig))))
             (if (and local? (expr-contains-p (lambda (x)
                                                (and (assignment? x) (eq? (cadr x) name)))
                                              (lam:body lam)))
                 ;; TODO jb/functions better error message here
                 (error (string "assignment to local function " name)))
             (if (not local?) ;; not a local function; will not be closure converted to a new type
                 (cond (short e)
                       ((null? cvs)
                        `(toplevel-butlast
                          ,@sp-inits
                          (method ,name ,(cl-convert sig fname lam namemap toplevel interp)
                                  (lambda ,(cadr lam2)
                                    (,(clear-capture-bits (car vis))
                                     ,@(cdr vis))
                                    ,(add-box-inits-to-body
                                      lam2
                                      (cl-convert (cadddr lam2) 'anon lam2 (table) #f interp)))
                                  ,(last e))))
                       (else
                        `(block
                          ,@sp-inits
                          (method ,name ,(cl-convert sig fname lam namemap toplevel interp)
                                  ,(julia-expand-macros
                                    `(quote
                                      ,(to-goto-form
                                        (renumber-jlgensym
                                         (convert-lambda lam2 '|#anon| #f #t)))))
                                  ,(last e)))))
                 ;; local case - lift to a new type at top level
                 (let* ((exists (get namemap name #f))
                        (tname  (or exists (symbol (string "#" name "#" (current-julia-module-counter)))))
                        (cvs   (delete-duplicates
                                (apply append
                                       ;; merge captured vars from all definitions
                                       cvs
                                       (map (lambda (methdef)
                                              (map car (cadr (lam:vinfo (cadddr methdef)))))
                                            (expr-find-all
                                             (lambda (ex)
                                               (and (eq? (car ex) 'method)
                                                    (not (eq? ex e))
                                                    (length> ex 2)
                                                    (eq? (method-expr-name ex)
                                                         name)))
                                             (lam:body lam)
                                             identity
                                             (lambda (x) (and (pair? x) (not (eq? (car x) 'lambda)))))))))
                        (typedef  ;; expression to define the type
                         (cadr
                          (julia-expand-for-cl-convert
                           `(thunk
                             (lambda ()
                               (scope-block
                                (block (type #f (<: ,tname (top Function))
                                             (block ,@cvs)))))))))
                        (mk-closure  ;; expression to make the closure
                         `(call ,tname ,@(map (lambda (v)
                                                (let ((cv (assq v (cadr (lam:vinfo lam)))))
                                                  (if cv
                                                      `(call (top getfield) ,fname (inert ,v))
                                                      v)))
                                              cvs)))
                        (iskw ;; TODO need more robust version of this
                         (contains (lambda (x) (eq? x 'kwftype)) sig)))
                   `(toplevel-butlast
                     ,@(if exists
                           '()
                           (list
                            (begin (and name (put! namemap name tname))
                                   typedef)))
                     ,@sp-inits
                     ,@(if short '()
                           `((method #f
                                     ,(fix-function-arg-type sig tname iskw namemap)
                                     ,(convert-lambda lam2
                                                      (if iskw
                                                          (caddr (lam:args lam2))
                                                          (car (lam:args lam2)))
                                                      tname #f)
                                     ,(last e))))
                     ,(if exists
                          '(null)
                          (convert-assignment name mk-closure fname lam interp)))))))
	  ((lambda)  ;; should only happen inside (thunk ...)
	   `(lambda ,(cadr e)
	      (,(clear-capture-bits (car (lam:vinfo e)))
	       () ,@(cddr (lam:vinfo e)))
	      (block
	       ,@(map-cl-convert (cdr (lam:body e)) 'anon
				 (lambda-optimize-vars! e)
				 (table) #t interp))))
	  (else (cons (car e)
		      (map-cl-convert (cdr e) fname lam namemap toplevel interp))))))))

(define (not-bool e)
  (cond ((memq e '(true #t))  'false)
	((memq e '(false #f)) 'true)
	(else                 `(call (top !) ,e))))

;; remove if, _while, block, break-block, and break
;; replaced with goto and gotoifnot
;; TODO: remove type-assignment-affecting expressions from conditional branch.
;;       needed because there's no program location after the condition
;;       is evaluated but before the branch's successors.
;;       pulling a complex condition out to a temporary variable creates
;;       such a location (the assignment to the variable).
(define (goto-form e)
  (cond ((or (not (pair? e)) (quoted? e)) e)
        ((eq? (car e) 'lambda)
         `(lambda ,(cadr e) ,(caddr e)
                  ,(compile-body (cadddr e) (append (car (caddr e))
                                                    (cadr (caddr e))))))
        (else (cons (car e)
                    (map goto-form (cdr e))))))

(define (compile-body e vi)
  (let ((code '())
        (label-counter 0)
        (label-map (table))
        (label-decl (table))
        (label-level (table))
        (handler-level 0))
    (symbolic-label-handler-levels e label-level 0)
    (define (emit c)
      (set! code (cons c code)))
    (define (make-label)
      (begin0 label-counter
              (set! label-counter (+ 1 label-counter))))
    (define (mark-label l) (emit `(label ,l)))
    (define (make&mark-label)
      (if (and (pair? code) (pair? (car code)) (eq? (caar code) 'label))
          ;; use current label if there is one
          (cadr (car code))
          (let ((l (make-label)))
            (mark-label l)
            l)))
    (define (compile e break-labels)
      (if (or (not (pair? e)) (equal? e '(null)))
          ;; atom has no effect, but keep symbols for undefined-var checking
          #f #;(if (symbol? e) (emit e) #f)
          (case (car e)
            ((call)  (emit (goto-form e)))
            ((if) (let ((test     `(gotoifnot ,(goto-form (cadr e)) _))
                        (end-jump `(goto _))
                        (tail     (and (pair? (caddr e))
                                       (eq? (car (caddr e)) 'return))))
                    (emit test)
                    (compile (caddr e) break-labels)
                    (if (and (not tail)
                             (not (equal? (cadddr e) '(null))))
                        (emit end-jump))
                    (set-car! (cddr test) (make&mark-label))
                    (compile (cadddr e) break-labels)
                    (if (not tail)
                        (set-car! (cdr end-jump) (make&mark-label)))))
            ((block) (for-each (lambda (x) (compile x break-labels))
                               (cdr e)))
            ((_while)
             (let ((test-blk (cadr e))
                   (endl (make-label)))
               (if (or (atom? test-blk) (equal? test-blk '(block)))
                   ;; if condition is simple, compile it twice in order
                   ;; to generate a single branch per iteration.
                   (let ((topl (make-label)))
                     (compile test-blk break-labels)
                     (emit `(gotoifnot ,(goto-form (caddr e)) ,endl))
                     (mark-label topl)
                     (compile (cadddr e) break-labels)
                     (compile test-blk break-labels)
                     (emit `(gotoifnot ,(not-bool (goto-form (caddr e))) ,topl))
                     (mark-label endl))

                   (let ((topl (make&mark-label)))
                     (compile test-blk break-labels)
                     (emit `(gotoifnot ,(goto-form (caddr e)) ,endl))
                     (compile (cadddr e) break-labels)
                     (emit `(goto ,topl))
                     (mark-label endl)))))

            ((break-block) (let ((endl (make-label)))
                             (compile (caddr e)
                                      (cons (list (cadr e) endl handler-level)
                                            break-labels))
                             (mark-label endl)))
            ((break) (let ((labl (assq (cadr e) break-labels)))
                       (if (not labl)
                           (error "break or continue outside loop")
                           (begin
                             (if (> handler-level (caddr labl))
                                 (emit `(leave
                                         ,(- handler-level (caddr labl)))))
                             (emit `(goto ,(cadr labl)))))))
            ((return) (begin
                        (if (> handler-level 0)
                            (emit `(leave ,handler-level)))
                        (emit (goto-form e))))
            ((label) (let ((m (get label-map (cadr e) #f)))
                       (if m
                           (emit `(label ,m))
                           (let ((l (make&mark-label)))
                             (put! label-map (cadr e) l)))
                       (put! label-decl (cadr e) #t)))
            ((symboliclabel) (let ((m (get label-map (cadr e) #f)))
                               (if m
                                   (if (get label-decl (cadr e) #f)
                                       (error (string "label \"" (cadr e) "\" defined multiple times"))
                                       (emit `(label ,m)))
                                   (let ((l (make&mark-label)))
                                     (put! label-map (cadr e) l)))
                               (put! label-decl (cadr e) #t)))
            ((symbolicgoto) (let ((m (get label-map (cadr e) #f))
                                  (target-level (get label-level (cadr e) #f)))
                              (cond
                               ((not target-level)
                                (error (string "label \"" (cadr e) "\" referenced but not defined")))
                               ((> target-level handler-level)
                                (error (string "cannot goto label \"" (cadr e) "\" inside try/catch block")))
                               ((< target-level handler-level)
                                (emit `(leave ,(- handler-level target-level)))))
                              (if m
                                  (emit `(goto ,m))
                                  (let ((l (make-label)))
                                    (put! label-map (cadr e) l)
                                    (emit `(goto ,l))))))
            ((type_goto) (let((m (get label-map (cadr e) #f)))
                           (if m
                               (emit `(type_goto ,m ,@(cddr e)))
                               (let ((l (make-label)))
                                 (put! label-map (cadr e) l)
                                 (emit `(type_goto ,l ,@(cddr e)))))))
            ;; exception handlers are lowered using
            ;; (enter L) - push handler with catch block at label L
            ;; (leave n) - pop N exception handlers
            ;; (the_exception) - get the thrown object
            ((trycatch)
             (let ((catch (make-label))
                   (endl  (make-label)))
               (emit `(enter ,catch))
               (set! handler-level (+ handler-level 1))
               (compile (cadr e) break-labels)
               (set! handler-level (- handler-level 1))
               (if (not (and (pair? (car code)) (eq? (caar code) 'return)))
                   ;; try ends in return, no need to handle flow off end of it
                   (begin (emit `(leave 1))
                          (emit `(goto ,endl)))
                   (set! endl #f))
               (mark-label catch)
               (emit `(leave 1))
               (compile (caddr e) break-labels)
               (if endl
                   (mark-label endl))
               ))

            ((global) ; remove global declarations
             (let ((vname (cadr e)))
               (if (var-info-for vname vi)
                   ; issue #7264
                   (error (string "`global " vname "`: " vname " is local variable in the enclosing scope"))
                   #f)))
            ((implicit-global) #f)
            ((jlgensym) #f)
	    ((local) #f)
            ((newvar)
             ;; avoid duplicate newvar nodes
             (if (not (and (pair? code) (equal? (car code) e)))
                 (emit e)
                 #f))
            (else  (emit (goto-form e))))))
    (compile e '())
    (let* ((stmts (reverse! code))
	   (di    (definitely-initialized-vars stmts vi)))
      (cons 'body (filter (lambda (e)
			    (not (and (pair? e) (eq? (car e) 'newvar)
				      (has? di (cadr e)))))
			  stmts)))))

(define to-goto-form goto-form)

;; find newvar nodes that are unnecessary because (1) the variable is not
;; captured, and (2) the variable is assigned before any branches.
;; this is used to remove newvar nodes that are not needed for re-initializing
;; variables to undefined (see issue #11065). it doesn't look for variable
;; *uses*, because any variables used-before-def that also pass this test
;; are *always* used undefined, and therefore don't need to be *re*-initialized.
(define (definitely-initialized-vars stmts vi)
  (let ((vars (table))
	(di   (table)))
    (let loop ((stmts stmts))
      (if (null? stmts)
	  di
	  (begin
	    (let ((e (car stmts)))
	      (cond ((and (pair? e) (eq? (car e) 'newvar))
		     (let ((vinf (var-info-for (cadr e) vi)))
		       (if (and vinf (not (vinfo:capt vinf)))
			   (put! vars (cadr e) #t))))
		    ((and (pair? e) (eq? (car e) '=))
		     (if (has? vars (cadr e))
			 (begin (del! vars (cadr e))
				(put! di (cadr e) #t))))
		    ((and (pair? e) (memq (car e) '(goto gotoifnot)))
		     (set! vars (table)))))
	    (loop (cdr stmts)))))))

;; expander entry point

(define (julia-expand-for-cl-convert ex)  ;; expand up to closure-convert
  (analyze-variables
   (flatten-scopes
    (identify-locals
     (julia-expand0 ex)))))

(define (julia-expand1 ex)
  (to-goto-form
   (renumber-jlgensym
    (closure-convert
     (analyze-variables
      (flatten-scopes
       (identify-locals ex)))))))

(define (julia-expand01 ex)
  (to-LFF
   (expand-forms
    (expand-binding-forms ex))))

(define (julia-expand0 ex)
  (let ((e (julia-expand-macros ex)))
    (if (and (pair? e) (eq? (car e) 'toplevel))
        `(toplevel ,.(map julia-expand01 (cdr e)))
        (julia-expand01 e))))

(define (julia-expand ex)
  (julia-expand1 (julia-expand0 ex)))<|MERGE_RESOLUTION|>--- conflicted
+++ resolved
@@ -2749,20 +2749,14 @@
  4. Staged functions containing closures are probably not lowered correctly
  (jl_instantiate_staged).
 
-<<<<<<< HEAD
- 5. too many gensyms; maybe move generated toplevel definitions to
- a __hidden__ submodule. moreover, references in __hidden__ can be considered
- weak. if __hidden__ has the only reference to a type, it can be removed.
+ 5. too many gensyms
  - names must have the property that if the same module is loaded on multiple
    processors, corresponding closures have the same name.
  - anything of the form `f(x)=...` or `function f(x)` has "display name" `f`,
    with `->` the display name is `anonymous`. display name goes in AST source
    location metadata, and in linfo->name.
-=======
- 5. too many gensyms
  idea: record the max module->counter after lowering is complete. anything higher than
  this might be nondeterministic, and needs to be serialized in full.
->>>>>>> 8caf5503
 
 
  6. nice deprecation for `call` overloading
